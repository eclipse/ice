/*******************************************************************************
 * Copyright (c) 2019- UT-Battelle, LLC.
 * All rights reserved. This program and the accompanying materials
 * are made available under the terms of the Eclipse Public License v1.0
 * which accompanies this distribution, and is available at
 * http://www.eclipse.org/legal/epl-v10.html
 *
 * Contributors:
 *   Initial API and implementation and/or initial documentation - 
 *   Jay Jay Billings, Joe Osborn
 *******************************************************************************/
package org.eclipse.ice.commands;

/**
 * This class represents a connection to a remote system. This could be a system
 * that is physically remote or remote in a process sense.
 * 
 * @author Jay Jay Billings
 *
 */
public class Connection {

	/**
	 * The particular configuration for a particular connection
	 */
	ConnectionConfiguration configuration;

	/**
	 * A name identifier for a particular connection.
	 */
	private String name;
	
	/**
	 *  Default constructor
	 * The configuration for a particular connection
	 */
<<<<<<< HEAD

	public Connection() {
=======
	ConnectionConfiguration configuration;
	
	/**
	 *  Default constructor
	 */
	public Connection() {
		// TODO Auto-generated constructor stub
>>>>>>> 84ef498e
	}

}<|MERGE_RESOLUTION|>--- conflicted
+++ resolved
@@ -30,22 +30,13 @@
 	 */
 	private String name;
 	
-	/**
-	 *  Default constructor
-	 * The configuration for a particular connection
-	 */
-<<<<<<< HEAD
-
-	public Connection() {
-=======
-	ConnectionConfiguration configuration;
 	
 	/**
 	 *  Default constructor
 	 */
 	public Connection() {
+
 		// TODO Auto-generated constructor stub
->>>>>>> 84ef498e
 	}
 
 }