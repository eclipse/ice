--- conflicted
+++ resolved
@@ -558,15 +558,12 @@
 	 */
 	public void setWorkingDirectory(String workingDirectory) {
 		// Check to see if the directory ends with a separator
-<<<<<<< HEAD
+
 		String separator = "/";
 		// If the string has windows separator, then change the separator
 		if (workingDirectory.contains("\\"))
 			separator = "\\";
-		
-=======
-		String separator = FileSystems.getDefault().getSeparator();
->>>>>>> 792aa407
+
 		if (!workingDirectory.endsWith(separator))
 			workingDirectory += separator;
 		this.workingDirectory = workingDirectory;
