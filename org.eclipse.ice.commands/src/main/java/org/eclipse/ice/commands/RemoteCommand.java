/**
 * /*******************************************************************************
 * Copyright (c) 2019- UT-Battelle, LLC.
 * All rights reserved. This program and the accompanying materials
 * are made available under the terms of the Eclipse Public License v1.0
 * which accompanies this distribution, and is available at
 * http://www.eclipse.org/legal/epl-v10.html
 *
 * Contributors:
 *   Initial API and implementation and/or initial documentation - Jay Jay Billings,
 *   Joe Osborn
 *******************************************************************************/
package org.eclipse.ice.commands;

import java.util.Dictionary;

/**
 * This class inherits from Command and gives available functionality for remote commands.
 * These could be ssh connections or a remote process.
 * @author Joe Osborn
 *
 */
public class RemoteCommand extends Command{

	
	/**
	 * The particular connection associated to a particular RemoteCommand.
	 * Declare this up front since by definition a RemoteCommand must have a connection.
	 */
	Connection connection = new Connection();
	
<<<<<<< HEAD
	@Override
	/**
	 * Method that overrides Commmand:Execute and actually implements
	 * the particular RemoteCommand to be executed.
	 */
	public CommandStatus Execute(Dictionary<String, String> dictionary) {
		return null;
	}
	
	
	@Override
	/**
	 * Method that overrides Commmand:Cancel and actually implements
	 * the particular RemoteCommand to be cancelled.
	 */
	public CommandStatus Cancel() {
		return null;
	}
=======
>>>>>>> 67dbfe2c
	
	/**
	 * Default constructor
	 */
	public RemoteCommand() {
		
	}
	
	/**
	 * Set a particular connection for a particular RemoteCommand
	 * @param connection - the connection for this command
	 */
	public void SetConnection(String connection) {
		
	}
	
	/**
	 * Return the connection associated to this RemoteCommand
	 * @return - the connection for this command
	 */
	public Connection GetConnection() {
		
		return connection;
	}

}<|MERGE_RESOLUTION|>--- conflicted
+++ resolved
@@ -28,8 +28,7 @@
 	 * Declare this up front since by definition a RemoteCommand must have a connection.
 	 */
 	Connection connection = new Connection();
-	
-<<<<<<< HEAD
+
 	@Override
 	/**
 	 * Method that overrides Commmand:Execute and actually implements
@@ -48,8 +47,6 @@
 	public CommandStatus Cancel() {
 		return null;
 	}
-=======
->>>>>>> 67dbfe2c
 	
 	/**
 	 * Default constructor
