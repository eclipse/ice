--- conflicted
+++ resolved
@@ -87,18 +87,7 @@
 				auth.setOption(option);
 			}
 		}
-<<<<<<< HEAD
-	
-=======
 
-		// Have a separate set for a text file authorization since it needs to take the
-		// path as a constructor argument
-		// TODO - think about if there is a better way to do this - don't want to have
-		// to add an additional if statement for each non-default constructor
-		if (type.equals("text"))
-			auth = new TxtFileConnectionAuthorizationHandler(path);
-
->>>>>>> 354a0ec8
 		if (auth == null)
 			logger.error("Unknown authorization type! Will return null.");
 
