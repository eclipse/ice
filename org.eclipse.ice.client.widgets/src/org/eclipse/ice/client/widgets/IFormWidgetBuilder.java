/*******************************************************************************
 * Copyright (c) 2013, 2014 UT-Battelle, LLC.
 * All rights reserved. This program and the accompanying materials
 * are made available under the terms of the Eclipse Public License v1.0
 * which accompanies this distribution, and is available at
 * http://www.eclipse.org/legal/epl-v10.html
 *
 * Contributors:
 *   Initial API and implementation and/or initial documentation - Jay Jay Billings,
 *   Jordan H. Deyton, Dasha Gorin, Alexander J. McCaskey, Taylor Patterson,
 *   Claire Saunders, Matthew Wang, Anna Wojtowicz
 *******************************************************************************/
package org.eclipse.ice.client.widgets;

import org.eclipse.core.runtime.CoreException;
import org.eclipse.core.runtime.IConfigurationElement;
import org.eclipse.core.runtime.IExtensionPoint;
import org.eclipse.core.runtime.Platform;
import org.eclipse.ice.iclient.uiwidgets.IFormWidget;

<<<<<<< HEAD
import org.slf4j.Logger;
import org.slf4j.LoggerFactory;

/** 
 * <p>This interface can be realized by client developers to customize the way that the EclipseUIWidgetFactory renders Forms for the user. Realizations of this interface should be registered as an OSGi Declarative service.</p><p>IFormWidgetBuilders must provide the name of the Form that they are meant to render. This requires that a Form with that name exist for the IFormWidget that the Builder creates to work properly. Thus, if no Form with the target name does not exist, the Builder should never be called.</p>
=======
/**
 * <p>
 * This interface can be realized by client developers to customize the way that
 * the EclipseUIWidgetFactory renders Forms for the user. Realizations of this
 * interface should be registered as an OSGi Declarative service.
 * </p>
 * <p>
 * IFormWidgetBuilders must provide the name of the Form that they are meant to
 * render. This requires that a Form with that name exist for the IFormWidget
 * that the Builder creates to work properly. Thus, if no Form with the target
 * name does not exist, the Builder should never be called.
 * </p>
 * 
>>>>>>> dae1e65f
 * @author Jay Jay Billings
 */
public interface IFormWidgetBuilder {
	/**
	 * <p>
	 * This operation returns the name of the target Form that the Builder will
	 * render.
	 * </p>
	 * 
	 * @return
	 * 		<p>
	 *         The name of the Form.
	 *         </p>
	 */
	public String getTargetFormName();

	/**
	 * <p>
	 * This operation builds the IFormWidget.
	 * </p>
	 * 
	 * @return
	 * 		<p>
	 *         The specialized IFormWidget from the service.
	 *         </p>
	 */
	public IFormWidget build();


	/**
	 * This operation retrieves all of the IFormWidgetBuilders from the
	 * ExtensionRegistry.
	 *
	 * @return The array of IFormWidgetBuilders that were found in the registry.
	 * @throws CoreException
	 *             This exception is thrown if an extension cannot be loaded.
	 */
	public static IFormWidgetBuilder[] getFormWidgetBuilders() throws CoreException {

		/**
		 * Logger for handling event messages and other information.
		 */
		Logger logger = LoggerFactory.getLogger(IFormWidgetBuilder.class);

		IFormWidgetBuilder [] builders = null;
		String id = "org.eclipse.ice.item.itemBuilder";
		IExtensionPoint point = Platform.getExtensionRegistry()
				.getExtensionPoint(id);

		// If the point is available, create all the builders and load them into
		// the array.
		if (point != null) {
			IConfigurationElement[] elements = point.getConfigurationElements();
			builders = new IFormWidgetBuilder[elements.length];
			for (int i = 0; i < elements.length; i++) {
				builders[i] = (IFormWidgetBuilder) elements[i]
						.createExecutableExtension("class");
			}
		} else {
			logger.error("Extension Point " + id + "does not exist");
		}

		return builders;
	}
}<|MERGE_RESOLUTION|>--- conflicted
+++ resolved
@@ -18,13 +18,9 @@
 import org.eclipse.core.runtime.Platform;
 import org.eclipse.ice.iclient.uiwidgets.IFormWidget;
 
-<<<<<<< HEAD
 import org.slf4j.Logger;
 import org.slf4j.LoggerFactory;
 
-/** 
- * <p>This interface can be realized by client developers to customize the way that the EclipseUIWidgetFactory renders Forms for the user. Realizations of this interface should be registered as an OSGi Declarative service.</p><p>IFormWidgetBuilders must provide the name of the Form that they are meant to render. This requires that a Form with that name exist for the IFormWidget that the Builder creates to work properly. Thus, if no Form with the target name does not exist, the Builder should never be called.</p>
-=======
 /**
  * <p>
  * This interface can be realized by client developers to customize the way that
@@ -38,7 +34,6 @@
  * name does not exist, the Builder should never be called.
  * </p>
  * 
->>>>>>> dae1e65f
  * @author Jay Jay Billings
  */
 public interface IFormWidgetBuilder {
