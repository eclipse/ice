<?xml version="1.0" encoding="UTF-8"?>
<feature
      id="org.eclipse.ice"
      label="ICE Infrastructure Feature"
      version="2.1.8.qualifier"
<<<<<<< HEAD
      provider-name="ornl.gov"
=======
      provider-name="Oak Ridge National Laboratory"
      plugin="org.eclipse.ice.client.rcp"
>>>>>>> 621e3d05
      os="linux,macosx,win32"
      ws="cocoa,gtk,win32"
      arch="x86,x86_64">

   <description url="http://www.eclipse.org/ice">
      This feature describes all of the infrastructure components available
in the Eclipse Integrated Computational Environment.
   </description>

   <copyright url="http://www.eclipse.org/ice">
      Copyright (c) 2011, 2014 UT-Battelle, LLC. All rights reserved.
This program and the accompanying materials are made available under the terms of the Eclipse Public License
v1.0 which accompanies this distribution, and is available at http://www.eclipse.org/legal/epl-v10.html
   </copyright>

   <license url="http://projects.eclipse.org/projects/technology.ice">
      Eclipse Foundation Software User Agreement

July 1, 2014

Usage of Content

THE ECLIPSE FOUNDATION MAKES AVAILABLE SOFTWARE, DOCUMENTATION, INFORMATION AND/OR OTHER MATERIALS FOR OPEN SOURCE PROJECTS (COLLECTIVELY &quot;CONTENT&quot;). USE OF THE CONTENT IS GOVERNED BY THE TERMS AND CONDITIONS OF THIS AGREEMENT AND/OR THE TERMS AND CONDITIONS OF LICENSE AGREEMENTS OR NOTICES INDICATED OR REFERENCED BELOW. BY USING THE CONTENT, YOU AGREE THAT YOUR USE OF THE CONTENT IS GOVERNED BY THIS AGREEMENT AND/OR THE TERMS AND CONDITIONS OF ANY APPLICABLE LICENSE AGREEMENTS OR NOTICES INDICATED OR REFERENCED BELOW. IF YOU DO NOT AGREE TO THE TERMS AND CONDITIONS OF THIS AGREEMENT AND THE TERMS AND CONDITIONS OF ANY APPLICABLE LICENSE AGREEMENTS OR NOTICES INDICATED OR REFERENCED BELOW, THEN YOU MAY NOT USE THE CONTENT.

Applicable Licenses

Unless otherwise indicated, all Content made available by the Eclipse Foundation is provided to you under the terms and conditions of the Eclipse Public License Version 1.0 (&quot;EPL&quot;). A copy of the EPL is provided with this Content and is also available at http://www.eclipse.org/legal/epl-v10.html. For purposes of the EPL, &quot;Program&quot; will mean the Content.

Content includes, but is not limited to, source code, object code, documentation and other files maintained in the Eclipse Foundation source code repository (&quot;Repository&quot;) in software modules (&quot;Modules&quot;) and made available as downloadable archives (&quot;Downloads&quot;).

* Content may be structured and packaged into modules to facilitate delivering, extending, and upgrading the Content. Typical modules may include plug-ins (&quot;Plug-ins&quot;), plug-in fragments (&quot;Fragments&quot;), and features (&quot;Features&quot;).
* Each Plug-in or Fragment may be packaged as a sub-directory or JAR (Java ARchive) in a directory named &quot;plugins&quot;.
* A feature is a bundle of one or more Plug-ins and/or Fragments and associated material. Each Feature may be packaged as a sub-directory in a directory named &quot;features&quot;. Within a Feature, files named &quot;feature.xml&quot; may contain a list of the names and version numbers of the Plug-ins and/or Fragments associated with that Feature.
* Features may also include other Features (&quot;Included Features&quot;). Within a Feature, files named &quot;feature.xml&quot; may contain a list of the names and version numbers of Included Features.

The terms and conditions governing Plug-ins and Fragments should be contained in files named &quot;about.html&quot; (&quot;Abouts&quot;). The terms and conditions governing Features and Included Features should be contained in files named &quot;license.html&quot; (&quot;Feature Licenses&quot;). Abouts and Feature Licenses may be located in any directory of a Download or Module including, but not limited to the following locations:

* The top-level (root) directory
* Plug-in and Fragment directories
* Inside Plug-ins and Fragments packaged as JARs
* Sub-directories of the directory named &quot;src&quot; of certain Plug-ins
* Feature directories

Note: if a Feature made available by the Eclipse Foundation is installed using the Provisioning Technology (defined below), you must agree to a license (&quot;Feature Update License&quot;) during the installation process. If the Feature contains Included Features, the Feature Update License should either provide you with the terms and conditions governing the Included Features or inform you where you can locate them. Feature Update Licenses may be found in the &quot;license&quot; property of files named &quot;feature.properties&quot; found within a Feature. Such Abouts, Feature Licenses, and Feature Update Licenses contain the terms and conditions (or references to such terms and conditions) that govern your use of the associated Content in that directory.

THE ABOUTS, FEATURE LICENSES, AND FEATURE UPDATE LICENSES MAY REFER TO THE EPL OR OTHER LICENSE AGREEMENTS, NOTICES OR TERMS AND CONDITIONS. SOME OF THESE OTHER LICENSE AGREEMENTS MAY INCLUDE (BUT ARE NOT LIMITED TO):

* Eclipse Distribution License Version 1.0 (available at http://www.eclipse.org/licenses/edl-v1.0.html)
* Common Public License Version 1.0 (available at http://www.eclipse.org/legal/cpl-v10.html)
* Apache Software License 1.1 (available at http://www.apache.org/licenses/LICENSE)
* Apache Software License 2.0 (available at http://www.apache.org/licenses/LICENSE-2.0)
* Mozilla Public License Version 1.1 (available at http://www.mozilla.org/MPL/MPL-1.1.html)

IT IS YOUR OBLIGATION TO READ AND ACCEPT ALL SUCH TERMS AND CONDITIONS PRIOR TO USE OF THE CONTENT. If no About, Feature License, or Feature Update License is provided, please contact the Eclipse Foundation to determine what terms and conditions govern that particular Content.

Use of Provisioning Technology

The Eclipse Foundation makes available provisioning software, examples of which include, but are not limited to, p2 and the Eclipse Update Manager (&quot;Provisioning Technology&quot;) for the purpose of allowing users to install software, documentation, information and/or other materials (collectively &quot;Installable Software&quot;). This capability is provided with the intent of allowing such users to install, extend and update Eclipse-based products. Information about packaging Installable Software is available at http://eclipse.org/equinox/p2/repository_packaging.html (&quot;Specification&quot;).

You may use Provisioning Technology to allow other parties to install Installable Software. You shall be responsible for enabling the applicable license agreements relating to the Installable Software to be presented to, and accepted by, the users of the Provisioning Technology in accordance with the Specification. By using Provisioning Technology in such a manner and making it available in accordance with the Specification, you further acknowledge your agreement to, and the acquisition of all necessary rights to permit the following:

1. A series of actions may occur (&quot;Provisioning Process&quot;) in which a user may execute the Provisioning Technology on a machine (&quot;Target Machine&quot;) with the intent of installing, extending or updating the functionality of an Eclipse-based product.
2. During the Provisioning Process, the Provisioning Technology may cause third party Installable Software or a portion thereof to be accessed and copied to the Target Machine.
3. Pursuant to the Specification, you will provide to the user the terms and conditions that govern the use of the Installable Software (&quot;Installable Software Agreement&quot;) and such Installable Software Agreement shall be accessed from the Target Machine in accordance with the Specification. Such Installable Software Agreement must inform the user of the terms and conditions that govern the Installable Software and must solicit acceptance by the end user in the manner prescribed in such Installable Software Agreement. Upon such indication of agreement by the user, the provisioning Technology will complete installation of the Installable Software.

Cryptography

Content may contain encryption software. The country in which you are currently may have restrictions on the import, possession, and use, and/or re-export to another country, of encryption software. BEFORE using any encryption software, please check the country&apos;s laws, regulations and policies concerning the import, possession, or use, and re-export of encryption software, to see if this is permitted.

Java and all Java-based trademarks are trademarks of Oracle Corporation in the United States, or countries, or both.
   </license>

   <plugin
<<<<<<< HEAD
         id="javax.servlet"
         download-size="0"
         install-size="0"
         version="3.1.0.v201410161800"
         unpack="false"/>

   <plugin
         id="org.hamcrest.core"
         download-size="0"
         install-size="0"
         version="1.3.0.v201303031735"
         unpack="false"/>

   <plugin
         id="com.jcraft.jsch"
         download-size="0"
         install-size="0"
         version="0.1.51.v201410302000"
         unpack="false"/>

   <plugin
         id="org.apache.xml.resolver"
         download-size="0"
         install-size="0"
         version="1.2.0.v201005080400"
         unpack="false"/>

   <plugin
         id="org.apache.xerces"
         download-size="0"
         install-size="0"
         version="2.9.0.v201101211617"
         unpack="false"/>

   <plugin
         id="com.google.gson"
         download-size="0"
         install-size="0"
         version="2.2.4.v201311231704"
         unpack="false"/>

   <plugin
         id="gov.lbnl.visit.swt"
         download-size="0"
         install-size="0"
         version="2.1.8.qualifier"
         unpack="false"/>

   <plugin
         id="javax.annotation"
         download-size="0"
         install-size="0"
         version="1.2.0.v201401042248"
         unpack="false"/>

   <plugin
         id="com.sun.jersey"
         download-size="0"
         install-size="0"
         version="1.17.0.v20130314-2020"
         unpack="false"/>

   <plugin
         id="javax.ws.rs"
         download-size="0"
         install-size="0"
         version="1.1.1.v20130318-1750"
         unpack="false"/>

   <plugin
         id="javax.ws.rs"
         download-size="0"
         install-size="0"
         version="1.1.1.v20130318-1750"
         unpack="false"/>

   <plugin
         id="ca.odell.glazedlists"
         download-size="0"
         install-size="0"
         version="1.9.0.v201303080712"
         unpack="false"/>

   <plugin
         id="org.apache.commons.math"
         download-size="0"
         install-size="0"
         version="2.1.0.v201105210652"
         unpack="false"/>

   <plugin
         id="org.hamcrest.library"
         download-size="0"
         install-size="0"
         version="1.3.0.v201305281000"
         unpack="false"/>

   <plugin
         id="org.apache.log4j"
         download-size="0"
         install-size="0"
         version="1.2.15.v201012070815"
         unpack="false"/>

   <plugin
         id="org.apache.poi"
         download-size="0"
         install-size="0"
         version="3.9.0.v201405241750"
         unpack="false"/>

   <plugin
         id="org.apache.commons.io"
         download-size="0"
         install-size="0"
         version="0.0.0"
         unpack="false"/>

   <plugin
         id="org.apache.commons.beanutils"
         download-size="0"
         install-size="0"
         version="0.0.0"
         unpack="false"/>

   <plugin
         id="org.slf4j.api"
         download-size="0"
         install-size="0"
         version="0.0.0"
         unpack="false"/>

   <plugin
         id="org.slf4j.impl.log4j12"
         download-size="0"
         install-size="0"
         version="0.0.0"
         fragment="true"
         unpack="false"/>

   <plugin
         id="org.apache.commons.collections"
         download-size="0"
         install-size="0"
         version="0.0.0"
         unpack="false"/>

   <plugin
=======
>>>>>>> 621e3d05
         id="org.eclipse.ice.caebat.batml"
         download-size="0"
         install-size="0"
         version="0.0.0"
         unpack="false"/>

   <plugin
         id="org.eclipse.ice.client"
         download-size="0"
         install-size="0"
         version="0.0.0"
         unpack="false"/>

   <plugin
         id="org.eclipse.ice.client.compatibility"
         download-size="0"
         install-size="0"
         version="0.0.0"
         unpack="false"/>

   <plugin
         id="org.eclipse.ice.client.widgets"
         download-size="0"
         install-size="0"
         version="0.0.0"
         unpack="false"/>

   <plugin
         id="org.eclipse.ice.client.widgets.moose"
         download-size="0"
         install-size="0"
         version="0.0.0"
         unpack="false"/>

   <plugin
         id="org.eclipse.ice.core"
         download-size="0"
         install-size="0"
         version="0.0.0"
         unpack="false"/>

   <plugin
         id="org.eclipse.ice.datastructures"
         download-size="0"
         install-size="0"
         version="0.0.0"
         unpack="false"/>

   <plugin
         id="org.eclipse.ice.io"
         download-size="0"
         install-size="0"
         version="0.0.0"
         unpack="false"/>

   <plugin
         id="org.eclipse.ice.item"
         download-size="0"
         install-size="0"
         version="0.0.0"
         unpack="false"/>

   <plugin
         id="org.eclipse.ice.mesh"
         download-size="0"
         install-size="0"
         version="0.0.0"
         unpack="false"/>

   <plugin
         id="org.eclipse.ice.nek5000"
         download-size="0"
         install-size="0"
         version="0.0.0"
         unpack="false"/>

   <plugin
         id="org.eclipse.ice.persistence.xml"
         download-size="0"
         install-size="0"
         version="0.0.0"
         unpack="false"/>

   <plugin
         id="org.eclipse.ice.proteus"
         download-size="0"
         install-size="0"
         version="0.0.0"
         unpack="false"/>

   <plugin
         id="org.eclipse.ice.reactor.plant"
         download-size="0"
         install-size="0"
         version="0.0.0"
         unpack="false"/>

   <plugin
         id="org.eclipse.ice.vibe"
         download-size="0"
         install-size="0"
         version="0.0.0"
         unpack="false"/>

   <plugin
         id="org.eclipse.ice.developer"
         download-size="0"
         install-size="0"
         version="0.0.0"
         unpack="false"/>

   <plugin
         id="org.eclipse.ice.developer.moose"
         download-size="0"
         install-size="0"
         version="0.0.0"
         unpack="false"/>

   <plugin
         id="org.eclipse.ice.projectgeneration"
         download-size="0"
         install-size="0"
         version="0.0.0"
         unpack="false"/>

   <plugin
         id="org.eclipse.ice.client.rcp"
         download-size="0"
         install-size="0"
         version="0.0.0"
         unpack="false"/>

</feature><|MERGE_RESOLUTION|>--- conflicted
+++ resolved
@@ -3,12 +3,8 @@
       id="org.eclipse.ice"
       label="ICE Infrastructure Feature"
       version="2.1.8.qualifier"
-<<<<<<< HEAD
-      provider-name="ornl.gov"
-=======
       provider-name="Oak Ridge National Laboratory"
       plugin="org.eclipse.ice.client.rcp"
->>>>>>> 621e3d05
       os="linux,macosx,win32"
       ws="cocoa,gtk,win32"
       arch="x86,x86_64">
@@ -82,157 +78,6 @@
    </license>
 
    <plugin
-<<<<<<< HEAD
-         id="javax.servlet"
-         download-size="0"
-         install-size="0"
-         version="3.1.0.v201410161800"
-         unpack="false"/>
-
-   <plugin
-         id="org.hamcrest.core"
-         download-size="0"
-         install-size="0"
-         version="1.3.0.v201303031735"
-         unpack="false"/>
-
-   <plugin
-         id="com.jcraft.jsch"
-         download-size="0"
-         install-size="0"
-         version="0.1.51.v201410302000"
-         unpack="false"/>
-
-   <plugin
-         id="org.apache.xml.resolver"
-         download-size="0"
-         install-size="0"
-         version="1.2.0.v201005080400"
-         unpack="false"/>
-
-   <plugin
-         id="org.apache.xerces"
-         download-size="0"
-         install-size="0"
-         version="2.9.0.v201101211617"
-         unpack="false"/>
-
-   <plugin
-         id="com.google.gson"
-         download-size="0"
-         install-size="0"
-         version="2.2.4.v201311231704"
-         unpack="false"/>
-
-   <plugin
-         id="gov.lbnl.visit.swt"
-         download-size="0"
-         install-size="0"
-         version="2.1.8.qualifier"
-         unpack="false"/>
-
-   <plugin
-         id="javax.annotation"
-         download-size="0"
-         install-size="0"
-         version="1.2.0.v201401042248"
-         unpack="false"/>
-
-   <plugin
-         id="com.sun.jersey"
-         download-size="0"
-         install-size="0"
-         version="1.17.0.v20130314-2020"
-         unpack="false"/>
-
-   <plugin
-         id="javax.ws.rs"
-         download-size="0"
-         install-size="0"
-         version="1.1.1.v20130318-1750"
-         unpack="false"/>
-
-   <plugin
-         id="javax.ws.rs"
-         download-size="0"
-         install-size="0"
-         version="1.1.1.v20130318-1750"
-         unpack="false"/>
-
-   <plugin
-         id="ca.odell.glazedlists"
-         download-size="0"
-         install-size="0"
-         version="1.9.0.v201303080712"
-         unpack="false"/>
-
-   <plugin
-         id="org.apache.commons.math"
-         download-size="0"
-         install-size="0"
-         version="2.1.0.v201105210652"
-         unpack="false"/>
-
-   <plugin
-         id="org.hamcrest.library"
-         download-size="0"
-         install-size="0"
-         version="1.3.0.v201305281000"
-         unpack="false"/>
-
-   <plugin
-         id="org.apache.log4j"
-         download-size="0"
-         install-size="0"
-         version="1.2.15.v201012070815"
-         unpack="false"/>
-
-   <plugin
-         id="org.apache.poi"
-         download-size="0"
-         install-size="0"
-         version="3.9.0.v201405241750"
-         unpack="false"/>
-
-   <plugin
-         id="org.apache.commons.io"
-         download-size="0"
-         install-size="0"
-         version="0.0.0"
-         unpack="false"/>
-
-   <plugin
-         id="org.apache.commons.beanutils"
-         download-size="0"
-         install-size="0"
-         version="0.0.0"
-         unpack="false"/>
-
-   <plugin
-         id="org.slf4j.api"
-         download-size="0"
-         install-size="0"
-         version="0.0.0"
-         unpack="false"/>
-
-   <plugin
-         id="org.slf4j.impl.log4j12"
-         download-size="0"
-         install-size="0"
-         version="0.0.0"
-         fragment="true"
-         unpack="false"/>
-
-   <plugin
-         id="org.apache.commons.collections"
-         download-size="0"
-         install-size="0"
-         version="0.0.0"
-         unpack="false"/>
-
-   <plugin
-=======
->>>>>>> 621e3d05
          id="org.eclipse.ice.caebat.batml"
          download-size="0"
          install-size="0"
