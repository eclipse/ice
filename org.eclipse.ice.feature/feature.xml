<?xml version="1.0" encoding="UTF-8"?>
<feature
      id="org.eclipse.ice"
      label="ICE Infrastructure Feature"
<<<<<<< HEAD
      version="2.2.0.qualifier"
=======
      version="2.2.1.qualifier"
>>>>>>> b18fab35
      provider-name="Oak Ridge National Laboratory"
      plugin="org.eclipse.ice.client.rcp"
      os="linux,macosx,win32"
      ws="cocoa,gtk,win32"
      arch="x86,x86_64">

   <description url="http://www.eclipse.org/ice">
      This feature describes all of the infrastructure components available
in the Eclipse Integrated Computational Environment.
   </description>

   <copyright url="http://www.eclipse.org/ice">
      Copyright (c) 2011, 2014 UT-Battelle, LLC. All rights reserved.
This program and the accompanying materials are made available under the terms of the Eclipse Public License
v1.0 which accompanies this distribution, and is available at http://www.eclipse.org/legal/epl-v10.html
   </copyright>

   <license url="http://projects.eclipse.org/projects/technology.ice">
      Eclipse Foundation Software User Agreement

July 1, 2014

Usage of Content

THE ECLIPSE FOUNDATION MAKES AVAILABLE SOFTWARE, DOCUMENTATION, INFORMATION AND/OR OTHER MATERIALS FOR OPEN SOURCE PROJECTS (COLLECTIVELY &quot;CONTENT&quot;). USE OF THE CONTENT IS GOVERNED BY THE TERMS AND CONDITIONS OF THIS AGREEMENT AND/OR THE TERMS AND CONDITIONS OF LICENSE AGREEMENTS OR NOTICES INDICATED OR REFERENCED BELOW. BY USING THE CONTENT, YOU AGREE THAT YOUR USE OF THE CONTENT IS GOVERNED BY THIS AGREEMENT AND/OR THE TERMS AND CONDITIONS OF ANY APPLICABLE LICENSE AGREEMENTS OR NOTICES INDICATED OR REFERENCED BELOW. IF YOU DO NOT AGREE TO THE TERMS AND CONDITIONS OF THIS AGREEMENT AND THE TERMS AND CONDITIONS OF ANY APPLICABLE LICENSE AGREEMENTS OR NOTICES INDICATED OR REFERENCED BELOW, THEN YOU MAY NOT USE THE CONTENT.

Applicable Licenses

Unless otherwise indicated, all Content made available by the Eclipse Foundation is provided to you under the terms and conditions of the Eclipse Public License Version 1.0 (&quot;EPL&quot;). A copy of the EPL is provided with this Content and is also available at http://www.eclipse.org/legal/epl-v10.html. For purposes of the EPL, &quot;Program&quot; will mean the Content.

Content includes, but is not limited to, source code, object code, documentation and other files maintained in the Eclipse Foundation source code repository (&quot;Repository&quot;) in software modules (&quot;Modules&quot;) and made available as downloadable archives (&quot;Downloads&quot;).

* Content may be structured and packaged into modules to facilitate delivering, extending, and upgrading the Content. Typical modules may include plug-ins (&quot;Plug-ins&quot;), plug-in fragments (&quot;Fragments&quot;), and features (&quot;Features&quot;).
* Each Plug-in or Fragment may be packaged as a sub-directory or JAR (Java ARchive) in a directory named &quot;plugins&quot;.
* A feature is a bundle of one or more Plug-ins and/or Fragments and associated material. Each Feature may be packaged as a sub-directory in a directory named &quot;features&quot;. Within a Feature, files named &quot;feature.xml&quot; may contain a list of the names and version numbers of the Plug-ins and/or Fragments associated with that Feature.
* Features may also include other Features (&quot;Included Features&quot;). Within a Feature, files named &quot;feature.xml&quot; may contain a list of the names and version numbers of Included Features.

The terms and conditions governing Plug-ins and Fragments should be contained in files named &quot;about.html&quot; (&quot;Abouts&quot;). The terms and conditions governing Features and Included Features should be contained in files named &quot;license.html&quot; (&quot;Feature Licenses&quot;). Abouts and Feature Licenses may be located in any directory of a Download or Module including, but not limited to the following locations:

* The top-level (root) directory
* Plug-in and Fragment directories
* Inside Plug-ins and Fragments packaged as JARs
* Sub-directories of the directory named &quot;src&quot; of certain Plug-ins
* Feature directories

Note: if a Feature made available by the Eclipse Foundation is installed using the Provisioning Technology (defined below), you must agree to a license (&quot;Feature Update License&quot;) during the installation process. If the Feature contains Included Features, the Feature Update License should either provide you with the terms and conditions governing the Included Features or inform you where you can locate them. Feature Update Licenses may be found in the &quot;license&quot; property of files named &quot;feature.properties&quot; found within a Feature. Such Abouts, Feature Licenses, and Feature Update Licenses contain the terms and conditions (or references to such terms and conditions) that govern your use of the associated Content in that directory.

THE ABOUTS, FEATURE LICENSES, AND FEATURE UPDATE LICENSES MAY REFER TO THE EPL OR OTHER LICENSE AGREEMENTS, NOTICES OR TERMS AND CONDITIONS. SOME OF THESE OTHER LICENSE AGREEMENTS MAY INCLUDE (BUT ARE NOT LIMITED TO):

* Eclipse Distribution License Version 1.0 (available at http://www.eclipse.org/licenses/edl-v1.0.html)
* Common Public License Version 1.0 (available at http://www.eclipse.org/legal/cpl-v10.html)
* Apache Software License 1.1 (available at http://www.apache.org/licenses/LICENSE)
* Apache Software License 2.0 (available at http://www.apache.org/licenses/LICENSE-2.0)
* Mozilla Public License Version 1.1 (available at http://www.mozilla.org/MPL/MPL-1.1.html)

IT IS YOUR OBLIGATION TO READ AND ACCEPT ALL SUCH TERMS AND CONDITIONS PRIOR TO USE OF THE CONTENT. If no About, Feature License, or Feature Update License is provided, please contact the Eclipse Foundation to determine what terms and conditions govern that particular Content.

Use of Provisioning Technology

The Eclipse Foundation makes available provisioning software, examples of which include, but are not limited to, p2 and the Eclipse Update Manager (&quot;Provisioning Technology&quot;) for the purpose of allowing users to install software, documentation, information and/or other materials (collectively &quot;Installable Software&quot;). This capability is provided with the intent of allowing such users to install, extend and update Eclipse-based products. Information about packaging Installable Software is available at http://eclipse.org/equinox/p2/repository_packaging.html (&quot;Specification&quot;).

You may use Provisioning Technology to allow other parties to install Installable Software. You shall be responsible for enabling the applicable license agreements relating to the Installable Software to be presented to, and accepted by, the users of the Provisioning Technology in accordance with the Specification. By using Provisioning Technology in such a manner and making it available in accordance with the Specification, you further acknowledge your agreement to, and the acquisition of all necessary rights to permit the following:

1. A series of actions may occur (&quot;Provisioning Process&quot;) in which a user may execute the Provisioning Technology on a machine (&quot;Target Machine&quot;) with the intent of installing, extending or updating the functionality of an Eclipse-based product.
2. During the Provisioning Process, the Provisioning Technology may cause third party Installable Software or a portion thereof to be accessed and copied to the Target Machine.
3. Pursuant to the Specification, you will provide to the user the terms and conditions that govern the use of the Installable Software (&quot;Installable Software Agreement&quot;) and such Installable Software Agreement shall be accessed from the Target Machine in accordance with the Specification. Such Installable Software Agreement must inform the user of the terms and conditions that govern the Installable Software and must solicit acceptance by the end user in the manner prescribed in such Installable Software Agreement. Upon such indication of agreement by the user, the provisioning Technology will complete installation of the Installable Software.

Cryptography

Content may contain encryption software. The country in which you are currently may have restrictions on the import, possession, and use, and/or re-export to another country, of encryption software. BEFORE using any encryption software, please check the country&apos;s laws, regulations and policies concerning the import, possession, or use, and re-export of encryption software, to see if this is permitted.

Java and all Java-based trademarks are trademarks of Oracle Corporation in the United States, or countries, or both.
   </license>

<<<<<<< HEAD
=======
   <requires>
      <import plugin="org.eclipse.userstorage"/>
      <import plugin="org.eclipse.userstorage.ui"/>
      <import feature="org.eclipse.epp.mpc" version="1.6.0.v20170315-2032"/>
      <import plugin="org.apache.httpcomponents.httpclient"/>
   </requires>

>>>>>>> b18fab35
   <plugin
         id="org.eclipse.ice.caebat.batml"
         download-size="0"
         install-size="0"
         version="0.0.0"
         unpack="false"/>

   <plugin
         id="org.eclipse.ice.client"
         download-size="0"
         install-size="0"
         version="0.0.0"
         unpack="false"/>

   <plugin
         id="org.eclipse.ice.client.compatibility"
         download-size="0"
         install-size="0"
         version="0.0.0"
         unpack="false"/>

   <plugin
         id="org.eclipse.ice.client.widgets"
         download-size="0"
         install-size="0"
         version="0.0.0"
         unpack="false"/>

   <plugin
         id="org.eclipse.ice.client.widgets.moose"
         download-size="0"
         install-size="0"
         version="0.0.0"
         unpack="false"/>

   <plugin
         id="org.eclipse.ice.core"
         download-size="0"
         install-size="0"
         version="0.0.0"
         unpack="false"/>

   <plugin
         id="org.eclipse.ice.datastructures"
         download-size="0"
         install-size="0"
         version="0.0.0"
         unpack="false"/>

   <plugin
         id="org.eclipse.ice.io"
         download-size="0"
         install-size="0"
         version="0.0.0"
         unpack="false"/>

   <plugin
         id="org.eclipse.ice.item"
         download-size="0"
         install-size="0"
         version="0.0.0"
         unpack="false"/>

   <plugin
         id="org.eclipse.ice.mesh"
         download-size="0"
         install-size="0"
         version="0.0.0"
         unpack="false"/>

   <plugin
         id="org.eclipse.ice.nek5000"
         download-size="0"
         install-size="0"
         version="0.0.0"
         unpack="false"/>

   <plugin
         id="org.eclipse.ice.persistence.xml"
         download-size="0"
         install-size="0"
         version="0.0.0"
         unpack="false"/>

   <plugin
         id="org.eclipse.ice.proteus"
         download-size="0"
         install-size="0"
         version="0.0.0"
         unpack="false"/>

   <plugin
         id="org.eclipse.ice.reactor.plant"
         download-size="0"
         install-size="0"
         version="0.0.0"
         unpack="false"/>

   <plugin
         id="org.eclipse.ice.vibe"
         download-size="0"
         install-size="0"
         version="0.0.0"
         unpack="false"/>

   <plugin
         id="org.eclipse.ice.developer"
         download-size="0"
         install-size="0"
         version="0.0.0"
         unpack="false"/>

   <plugin
         id="org.eclipse.ice.developer.moose"
         download-size="0"
         install-size="0"
         version="0.0.0"
         unpack="false"/>

   <plugin
         id="org.eclipse.ice.projectgeneration"
         download-size="0"
         install-size="0"
         version="0.0.0"
         unpack="false"/>

   <plugin
         id="org.eclipse.ice.client.rcp"
         download-size="0"
         install-size="0"
         version="0.0.0"
         unpack="false"/>

   <plugin
<<<<<<< HEAD
         id="org.eclipse.ice.geometry"
         download-size="0"
         install-size="0"
         version="0.0.0"
         unpack="false"/>

   <plugin
         id="org.eclipse.ice.developer.apps"
=======
         id="com.spotify.docker-client.shaded"
>>>>>>> b18fab35
         download-size="0"
         install-size="0"
         version="0.0.0"
         unpack="false"/>

   <plugin
<<<<<<< HEAD
         id="org.eclipse.ice.developer.apps.impl.eclipse"
=======
         id="bcpkix"
>>>>>>> b18fab35
         download-size="0"
         install-size="0"
         version="0.0.0"
         unpack="false"/>

   <plugin
<<<<<<< HEAD
         id="org.eclipse.ice.developer.apps.ui"
=======
         id="bcprov"
>>>>>>> b18fab35
         download-size="0"
         install-size="0"
         version="0.0.0"
         unpack="false"/>

   <plugin
<<<<<<< HEAD
         id="com.spotify.dockerclient.shaded"
         download-size="0"
         install-size="0"
         version="0.0.0"/>

   <plugin
         id="org.eclipse.ice.developer.apps.docker"
         download-size="0"
         install-size="0"
         version="0.0.0"
         unpack="false"/>

   <plugin
         id="org.eclipse.ice.docker"
=======
         id="org.eclipse.ice.geometry"
>>>>>>> b18fab35
         download-size="0"
         install-size="0"
         version="0.0.0"
         unpack="false"/>

</feature><|MERGE_RESOLUTION|>--- conflicted
+++ resolved
@@ -2,11 +2,7 @@
 <feature
       id="org.eclipse.ice"
       label="ICE Infrastructure Feature"
-<<<<<<< HEAD
-      version="2.2.0.qualifier"
-=======
       version="2.2.1.qualifier"
->>>>>>> b18fab35
       provider-name="Oak Ridge National Laboratory"
       plugin="org.eclipse.ice.client.rcp"
       os="linux,macosx,win32"
@@ -81,8 +77,6 @@
 Java and all Java-based trademarks are trademarks of Oracle Corporation in the United States, or countries, or both.
    </license>
 
-<<<<<<< HEAD
-=======
    <requires>
       <import plugin="org.eclipse.userstorage"/>
       <import plugin="org.eclipse.userstorage.ui"/>
@@ -90,7 +84,6 @@
       <import plugin="org.apache.httpcomponents.httpclient"/>
    </requires>
 
->>>>>>> b18fab35
    <plugin
          id="org.eclipse.ice.caebat.batml"
          download-size="0"
@@ -225,67 +218,31 @@
          unpack="false"/>
 
    <plugin
-<<<<<<< HEAD
+         id="com.spotify.docker-client.shaded"
+         download-size="0"
+         install-size="0"
+         version="0.0.0"
+         unpack="false"/>
+
+   <plugin
+         id="bcpkix"
+         download-size="0"
+         install-size="0"
+         version="0.0.0"
+         unpack="false"/>
+
+   <plugin
+         id="bcprov"
+         download-size="0"
+         install-size="0"
+         version="0.0.0"
+         unpack="false"/>
+
+   <plugin
          id="org.eclipse.ice.geometry"
          download-size="0"
          install-size="0"
          version="0.0.0"
          unpack="false"/>
 
-   <plugin
-         id="org.eclipse.ice.developer.apps"
-=======
-         id="com.spotify.docker-client.shaded"
->>>>>>> b18fab35
-         download-size="0"
-         install-size="0"
-         version="0.0.0"
-         unpack="false"/>
-
-   <plugin
-<<<<<<< HEAD
-         id="org.eclipse.ice.developer.apps.impl.eclipse"
-=======
-         id="bcpkix"
->>>>>>> b18fab35
-         download-size="0"
-         install-size="0"
-         version="0.0.0"
-         unpack="false"/>
-
-   <plugin
-<<<<<<< HEAD
-         id="org.eclipse.ice.developer.apps.ui"
-=======
-         id="bcprov"
->>>>>>> b18fab35
-         download-size="0"
-         install-size="0"
-         version="0.0.0"
-         unpack="false"/>
-
-   <plugin
-<<<<<<< HEAD
-         id="com.spotify.dockerclient.shaded"
-         download-size="0"
-         install-size="0"
-         version="0.0.0"/>
-
-   <plugin
-         id="org.eclipse.ice.developer.apps.docker"
-         download-size="0"
-         install-size="0"
-         version="0.0.0"
-         unpack="false"/>
-
-   <plugin
-         id="org.eclipse.ice.docker"
-=======
-         id="org.eclipse.ice.geometry"
->>>>>>> b18fab35
-         download-size="0"
-         install-size="0"
-         version="0.0.0"
-         unpack="false"/>
-
 </feature>