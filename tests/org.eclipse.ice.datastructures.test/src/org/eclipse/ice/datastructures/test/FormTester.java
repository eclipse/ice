--- conflicted
+++ resolved
@@ -577,16 +577,11 @@
 		ArrayList<String> actionList = new ArrayList<String>();
 		ICEJAXBHandler xmlHandler = new ICEJAXBHandler();
 		ArrayList<Class> classList = new ArrayList<Class>();
-<<<<<<< HEAD
 		classList.add(ICEResource.class);
-
-=======
-		classList.add(Form.class);
 		
 		// Inform the JAXBContext of all relevant classes. 
 		classList.addAll(new ICEJAXBClassProvider().getClasses());
 		
->>>>>>> d2ec6607
 		DataComponent dataComponent = new DataComponent();
 		DataComponent dataComponent2 = new DataComponent();
 		Entry entry1 = new Entry();
@@ -673,21 +668,23 @@
 		// add to form
 		form.addComponent(outputComp);
 
-		// Write (persist) a Form, then read it back in and check it's still
-		// the same
-
-		// Create an OutputStream and persist the Form to it
+		// Demonstrate a basic "write" to file. Should not fail
+
+		// persist to an output stream
 		ByteArrayOutputStream outputStream = new ByteArrayOutputStream();
 		xmlHandler.write(form, classList, outputStream);
 
-		// Create an InputStream from the OutputStream
+		// Initialize object and pass inputStream to read()
 		ByteArrayInputStream inputStream = new ByteArrayInputStream(
 				outputStream.toByteArray());
 
-		// Read the input stream into a Form
+		// create a new instance of a different variable to compare
+		loadedForm = new Form();
+
+		// load into Form();
 		loadedForm = (Form) xmlHandler.read(classList, inputStream);
 
-		// Check the forms are the same
+		/* check contents */
 		assertTrue(form.equals(loadedForm));
 
 	}
