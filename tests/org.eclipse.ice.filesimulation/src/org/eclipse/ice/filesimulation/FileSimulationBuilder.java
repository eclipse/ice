--- conflicted
+++ resolved
@@ -1,72 +1,47 @@
-/*******************************************************************************
-* Copyright (c) 2011, 2014 UT-Battelle, LLC.
-* All rights reserved. This program and the accompanying materials
-* are made available under the terms of the Eclipse Public License v1.0
-* which accompanies this distribution, and is available at
-* http://www.eclipse.org/legal/epl-v10.html
-*
-* Contributors:
-*   Initial API and implementation and/or initial documentation - Jay Jay Billings,
-*   Jordan H. Deyton, Dasha Gorin, Alexander J. McCaskey, Taylor Patterson,
-*   Claire Saunders, Matthew Wang, Anna Wojtowicz
-*******************************************************************************/
-package org.eclipse.ice.filesimulation;
-
-import org.eclipse.core.resources.IProject;
-import org.eclipse.ice.item.AbstractItemBuilder;
-import org.eclipse.ice.item.Item;
-import org.eclipse.ice.item.ItemBuilder;
-import org.eclipse.ice.item.ItemType;
-
-/** 
- * <p>The SimulationBuilder is an ItemBuilder for the Simulation Item and is defined as an OSGi component in ICE. It dynamically registers the creation of Simulations as a service in ICE.</p>
- * @author Jay Jay Billings
- */
-<<<<<<< HEAD
-public class FileSimulationBuilder extends AbstractItemBuilder {
-	
-	/**
-	 * The Constructor
-	 */
-	public FileSimulationBuilder() {
-		setName("File Command Launcher");
-		setType(ItemType.Simulation);
-=======
-public class FileSimulationBuilder implements ItemBuilder {
-	/** 
-	 * (non-Javadoc)
-	 * @see ItemBuilder#getItemName()
-	 */
-	@Override
-	public String getItemName() {
-		return "File Command Launcher";
-	}
-
-	/** 
-	 * (non-Javadoc)
-	 * @see ItemBuilder#getItemType()
-	 */
-	@Override
-	public ItemType getItemType() {
-		return ItemType.Simulation;
->>>>>>> 3602e82a
-	}
-	
-	/*
-	 * (non-Javadoc)
-	 * @see org.eclipse.ice.item.AbstractItemBuilder#getInstance(org.eclipse.core.resources.IProject)
-	 */
-<<<<<<< HEAD
-	public Item getInstance(IProject project) {
-=======
-	@Override
-	public Item build(IProject project) {
->>>>>>> 3602e82a
-		
-		FileSimulation fileSim = new FileSimulation(project);
-		fileSim.setName(getItemName());
-		fileSim.setItemBuilderName(getItemName());
-		
-		return fileSim;
-	}
+/*******************************************************************************
+* Copyright (c) 2011, 2014 UT-Battelle, LLC.
+* All rights reserved. This program and the accompanying materials
+* are made available under the terms of the Eclipse Public License v1.0
+* which accompanies this distribution, and is available at
+* http://www.eclipse.org/legal/epl-v10.html
+*
+* Contributors:
+*   Initial API and implementation and/or initial documentation - Jay Jay Billings,
+*   Jordan H. Deyton, Dasha Gorin, Alexander J. McCaskey, Taylor Patterson,
+*   Claire Saunders, Matthew Wang, Anna Wojtowicz
+*******************************************************************************/
+package org.eclipse.ice.filesimulation;
+
+import org.eclipse.core.resources.IProject;
+import org.eclipse.ice.item.AbstractItemBuilder;
+import org.eclipse.ice.item.Item;
+import org.eclipse.ice.item.ItemBuilder;
+import org.eclipse.ice.item.ItemType;
+
+/** 
+ * <p>The SimulationBuilder is an ItemBuilder for the Simulation Item and is defined as an OSGi component in ICE. It dynamically registers the creation of Simulations as a service in ICE.</p>
+ * @author Jay Jay Billings
+ */
+public class FileSimulationBuilder extends AbstractItemBuilder {
+	
+	/**
+	 * The Constructor
+	 */
+	public FileSimulationBuilder() {
+		setName("File Command Launcher");
+		setType(ItemType.Simulation);
+	}
+	
+	/*
+	 * (non-Javadoc)
+	 * @see org.eclipse.ice.item.AbstractItemBuilder#getInstance(org.eclipse.core.resources.IProject)
+	 */
+	public Item getInstance(IProject project) {
+		
+		FileSimulation fileSim = new FileSimulation(project);
+		fileSim.setName(getItemName());
+		fileSim.setItemBuilderName(getItemName());
+		
+		return fileSim;
+	}
 }