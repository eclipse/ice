/*******************************************************************************
 * Copyright (c) 2020- UT-Battelle, LLC.
 * All rights reserved. This program and the accompanying materials
 * are made available under the terms of the Eclipse Public License v1.0
 * which accompanies this distribution, and is available at
 * http://www.eclipse.org/legal/epl-v10.html
 *
 * Contributors:
 *    Daniel Bluhm - Initial implementation
 *******************************************************************************/

package org.eclipse.ice.tests.dev.annotations.processors;

import java.lang.reflect.Constructor;
import java.lang.reflect.InvocationTargetException;
import java.util.Locale;

import javax.annotation.processing.Processor;
<<<<<<< HEAD
import javax.tools.FileObject;
=======
import javax.tools.Diagnostic;
>>>>>>> da70bee9
import javax.tools.JavaFileObject;

import com.google.testing.compile.Compilation;

import static com.google.testing.compile.Compiler.*;

/**
 * Helper class for testing DataElement related annotations.
 * @author Daniel Bluhm
 */
public class DataElementAnnotationTestHelper {

	private boolean showDiagnostics = false;

	public DataElementAnnotationTestHelper() {
		String show = System.getenv("SHOW_DIAGNOSTICS");
		if (show != null && show.equals("true")) {
			this.showDiagnostics = true;
		}
	}

	/**
	 * Retrieve an instance of Lombok's Annotation Processor.
	 *
	 * This is a nasty method that violates the accessibility of the Processor by
	 * reflection but is necessary to correctly process and test the generated code.
	 * @return lombok annotation processor
	 */
	private Processor getLombokAnnotationProcessor() {
		Processor p = null;
		try {
			Class<?> c = Class.forName("lombok.launch.AnnotationProcessorHider$AnnotationProcessor");
			Constructor<?> constructor = c.getConstructor();
			constructor.setAccessible(true);
			p = (Processor) constructor.newInstance();
		} catch (
			ClassNotFoundException | InstantiationException |
			IllegalAccessException | IllegalArgumentException |
			InvocationTargetException | NoSuchMethodException |
			SecurityException e
		) {
			System.err.println("Failed to get Lombok AnnotationProcessor!");
			e.printStackTrace();
		}
		return p;
	}

	private void printDiagnostics(Compilation compilation) {
		for (Diagnostic<? extends JavaFileObject> diag :
			compilation.diagnostics()
		) {
			System.err.println(String.format(
				"[%s]: %s",
				diag.getKind().toString(),
				diag.getMessage(Locale.ENGLISH)
			));
		}
	}

	/**
	 * Compile the sources with needed processors.
	 * @param sources to compile
	 * @return Compilation result
	 */
	public Compilation compile(JavaFileObject... sources) {
<<<<<<< HEAD
		try {
		Compilation c = javac()
			.withProcessors(
				getLombokAnnotationProcessor(),
				new DataElementProcessor()
			).compile(sources);		
		return c;
		} catch(Exception e) {
			e.printStackTrace();
		}
		return null;
=======
		Compilation compilation = javac()
			.withProcessors(
				getLombokAnnotationProcessor(),
				new LoggingDataElementProcessor()
			).compile(sources);
		if (showDiagnostics) {
			printDiagnostics(compilation);
		}
		return compilation;
>>>>>>> da70bee9
	}
}<|MERGE_RESOLUTION|>--- conflicted
+++ resolved
@@ -16,11 +16,7 @@
 import java.util.Locale;
 
 import javax.annotation.processing.Processor;
-<<<<<<< HEAD
-import javax.tools.FileObject;
-=======
 import javax.tools.Diagnostic;
->>>>>>> da70bee9
 import javax.tools.JavaFileObject;
 
 import com.google.testing.compile.Compilation;
@@ -86,19 +82,6 @@
 	 * @return Compilation result
 	 */
 	public Compilation compile(JavaFileObject... sources) {
-<<<<<<< HEAD
-		try {
-		Compilation c = javac()
-			.withProcessors(
-				getLombokAnnotationProcessor(),
-				new DataElementProcessor()
-			).compile(sources);		
-		return c;
-		} catch(Exception e) {
-			e.printStackTrace();
-		}
-		return null;
-=======
 		Compilation compilation = javac()
 			.withProcessors(
 				getLombokAnnotationProcessor(),
@@ -108,6 +91,5 @@
 			printDiagnostics(compilation);
 		}
 		return compilation;
->>>>>>> da70bee9
 	}
 }