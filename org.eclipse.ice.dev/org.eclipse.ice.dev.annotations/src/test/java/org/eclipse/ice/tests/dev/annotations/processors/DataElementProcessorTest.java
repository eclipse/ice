--- conflicted
+++ resolved
@@ -230,18 +230,7 @@
 	@Test
 	void testNoDataFieldsSucceeds() {
 		Compilation compilation = helper.compile(Inputs.NO_DATAFIELDS.get());
-<<<<<<< HEAD
-		/*
-		 * System.out.println(
-		 * ">>>>>>>>>>>>>>>>>>>>>>>>>>>>>>>>>>>>>>>>>>>>>>>>>>>>>>>>>");
-		 * System.out.println(assertThat(compilation) .generatedSourceFile(INTERFACE)
-		 * .contentsAsUtf8String()); System.out.println(
-		 * "<<<<<<<<<<<<<<<<<<<<<<<<<<<<<<<<<<<<<<<<<<<<<<<<<<<<<<<<<");
-		 */
-		
-=======
-		assertThat(compilation).succeededWithoutWarnings();
->>>>>>> da70bee9
+		assertThat(compilation).succeededWithoutWarnings();
 		assertDefaultsPresent(compilation);
 	}
 
