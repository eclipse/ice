package org.eclipse.ice.dev.annotations.processors;

import java.io.IOException;
import java.io.PrintWriter;
import java.io.Reader;
import java.io.StringWriter;
import java.io.Writer;
import java.util.Arrays;
import java.util.ArrayList;
import java.util.List;
import java.util.Set;
import java.util.stream.Collectors;

import javax.annotation.processing.AbstractProcessor;
import javax.annotation.processing.Messager;
import javax.annotation.processing.ProcessingEnvironment;
import javax.annotation.processing.Processor;
import javax.annotation.processing.RoundEnvironment;
import javax.annotation.processing.SupportedAnnotationTypes;
import javax.annotation.processing.SupportedSourceVersion;
import javax.lang.model.SourceVersion;
import javax.lang.model.element.Element;
import javax.lang.model.element.ElementKind;
import javax.lang.model.element.TypeElement;
import javax.lang.model.util.Elements;
import javax.tools.Diagnostic;
import javax.tools.JavaFileObject;
import javax.tools.StandardLocation;

import org.eclipse.ice.dev.annotations.DataElement;
import org.eclipse.ice.dev.annotations.DataField;
import org.eclipse.ice.dev.annotations.DataModel;
import org.eclipse.ice.dev.annotations.Persisted;
import org.eclipse.ice.dev.annotations.Validator;

import com.fasterxml.jackson.databind.ObjectMapper;
import com.google.auto.service.AutoService;

/**
 * Processor for DataElement Annotations.
 *
 * This will generate an implementation for an interface annotated with
 * DataElement, populating the implementation with metadata and fields specified
 * with the DataField annotation.
 */
@SupportedAnnotationTypes({
	"org.eclipse.ice.dev.annotations.DataElement",
	"org.eclipse.ice.dev.annotations.DataField",
	"org.eclipse.ice.dev.annotations.DataField.Default",
	"org.eclipse.ice.dev.annotations.Persisted"
})
@SupportedSourceVersion(SourceVersion.RELEASE_11)
@AutoService(Processor.class)
public class DataElementProcessor extends AbstractProcessor {
<<<<<<< HEAD

	/**
	 * Location of DataElement template for use with velocity.
	 *
	 * Use of Velocity ClasspathResourceLoader means files are discovered relative
	 * to the src/main/resources folder.
	 */
	private static final String DATAELEMENT_TEMPLATE = "templates/DataElement.vm";

	/**
	 * Location of PersistenceHandler template for use with velocity.
	 *
	 * Use of Velocity ClasspathResourceLoader means files are discovered relative
	 * to the src/main/resources folder.
	 */
	private static final String PERSISTENCE_HANDLER_TEMPLATE = "templates/PersistenceHandler.vm";

	/**
	 * Location of Interface template for use with velocity.
	 *
	 * Use of Velocity ClasspathResourceLoader means files are discovered relative
	 * to the src/main/resources folder.
	 */
	private static final String INTERFACE_TEMPLATE = "templates/ElementInterface.vm";
=======
	/**
	 * Return stack trace as string.
	 * @param e subject exception
	 * @return stack trace as string
	 */
	private static String stackTraceToString(final Throwable e) {
		final StringWriter sw = new StringWriter();
		final PrintWriter pw = new PrintWriter(sw);
		e.printStackTrace(pw);
		return sw.toString();
	}
>>>>>>> 06c6ec47


	protected Messager messager;
	protected Elements elementUtils;
	protected ObjectMapper mapper;
	protected ICEAnnotationExtractionService extractionService;

	@Override
	public void init(final ProcessingEnvironment env) {
		messager = env.getMessager();
		elementUtils = env.getElementUtils();
		mapper = new ObjectMapper();
<<<<<<< HEAD
		extractionService = new ICEAnnotationExtractionService(elementUtils, mapper, env);

		// Set up Velocity using the Singleton approach; ClasspathResourceLoader allows
		// us to load templates from src/main/resources
		final Properties p = new Properties();
		for (VelocityProperty vp : VelocityProperty.values()) {
			p.setProperty(vp.key(), vp.value());
		}
		Velocity.init(p);

=======
>>>>>>> 06c6ec47
		super.init(env);
	}

	@Override
	public boolean process(final Set<? extends TypeElement> annotations, final RoundEnvironment roundEnv) {
		// Iterate over all elements with DataElement Annotation
		for (final Element elem : roundEnv.getElementsAnnotatedWith(DataElement.class)) {
			try {
				
				if(!valid(elem)) throw new InvalidDataElementSpec(
						"DataElementSpec must be class, found " + elem.toString()
						);
				
				AnnotationExtractionResponse response = extractionService.extract(
						AnnotationExtractionRequest.builder()
						.element(elem)
						.handledAnnotations(Set.of(
								DataField.class,
								DataField.Default.class,
								DataModel.class,
								Validator.class
							).stream()
								.map(cls -> cls.getCanonicalName())
								.collect(Collectors.toList()))
						.fieldFilter(DataFieldSpec::isDataField)
						.className(extractName(elem))
						.build());

				// Write the DataElement's interface to file.
				ProcessorUtil.writeInterface(response, processingEnv, INTERFACE_TEMPLATE);

				// Write the DataElement Implementation to file.
<<<<<<< HEAD
				ProcessorUtil.writeClass(response, processingEnv, DATAELEMENT_TEMPLATE);
=======
				writeImpl(dataElement, fields);
>>>>>>> 06c6ec47

				// Check if Persistence should be generated.
				if (ProcessorUtil.hasAnnotation(elem, Persisted.class)) {
					ProcessorUtil.writePersistence(
							response,
							processingEnv,
							PERSISTENCE_HANDLER_TEMPLATE
						);
				}
			} catch (final IOException | InvalidDataElementSpec e) {
				messager.printMessage(Diagnostic.Kind.ERROR, ProcessorUtil.stackTraceToString(e));
				return false;
			}
		}
		return false;
	}
	
	/**
	 * Return the element name as extracted from the DataElement annotation.
	 * @return the extracted name
	 */
	private String extractName(Element element) {
		return ProcessorUtil.getAnnotation(element, DataElement.class)
			.map(e -> e.name())
			.orElse(null);
	}
<<<<<<< HEAD
	
	private boolean valid(Element element) {
		return element.getKind().isClass() && (element instanceof TypeElement) && element.getKind() != ElementKind.ENUM;
	}

=======

	/**
	 * Write the implementation of DataElement annotated class to file.
	 * @param element
	 * @param fields
	 * @throws IOException
	 */
	private void writeImpl(DataElementSpec element, final Fields fields) throws IOException {
		final JavaFileObject generatedClassFile = processingEnv.getFiler()
			.createSourceFile(element.getQualifiedImplName());
		try (Writer writer = generatedClassFile.openWriter()) {
			ImplementationWriter.builder()
				.packageName(element.getPackageName())
				.className(element.getImplName())
				.interfaceName(element.getName())
				.fields(fields)
				.build()
				.write(writer);
		}
	}

	/**
	 * Write the persistence handler of DataElement annotated class to file.
	 * @param element
	 * @param collectionName
	 * @param fields
	 * @throws IOException
	 */
	private void writePersistence(
		DataElementSpec element,
		final String collectionName,
		Fields fields
	) throws IOException {
		// Write to file
		final JavaFileObject generatedClassFile = processingEnv.getFiler()
			.createSourceFile(element.getQualifiedPersistenceHandlerName());
		try (Writer writer = generatedClassFile.openWriter()) {
			PersistenceHandlerWriter.builder()
				.packageName(element.getPackageName())
				.elementInterface(element.getName())
				.className(element.getPersistenceHandlerName())
				.implementation(element.getImplName())
				.collection(collectionName)
				.fields(fields)
				.build()
				.write(writer);
		}
	}

	/**
	 * Write the interface of DataElement annotated class to file.
	 * @param element
	 * @param fields
	 * @throws IOException
	 */
	private void writeInterface(
		DataElementSpec element,
		Fields fields
	) throws IOException {
		final JavaFileObject generatedClassFile = processingEnv.getFiler()
			.createSourceFile(element.getFullyQualifiedName());
		try (Writer writer = generatedClassFile.openWriter()) {
			InterfaceWriter.builder()
				.packageName(element.getPackageName())
				.interfaceName(element.getName())
				.fields(fields)
				.build()
				.write(writer);
		}
	}
>>>>>>> 06c6ec47
}<|MERGE_RESOLUTION|>--- conflicted
+++ resolved
@@ -52,32 +52,6 @@
 @SupportedSourceVersion(SourceVersion.RELEASE_11)
 @AutoService(Processor.class)
 public class DataElementProcessor extends AbstractProcessor {
-<<<<<<< HEAD
-
-	/**
-	 * Location of DataElement template for use with velocity.
-	 *
-	 * Use of Velocity ClasspathResourceLoader means files are discovered relative
-	 * to the src/main/resources folder.
-	 */
-	private static final String DATAELEMENT_TEMPLATE = "templates/DataElement.vm";
-
-	/**
-	 * Location of PersistenceHandler template for use with velocity.
-	 *
-	 * Use of Velocity ClasspathResourceLoader means files are discovered relative
-	 * to the src/main/resources folder.
-	 */
-	private static final String PERSISTENCE_HANDLER_TEMPLATE = "templates/PersistenceHandler.vm";
-
-	/**
-	 * Location of Interface template for use with velocity.
-	 *
-	 * Use of Velocity ClasspathResourceLoader means files are discovered relative
-	 * to the src/main/resources folder.
-	 */
-	private static final String INTERFACE_TEMPLATE = "templates/ElementInterface.vm";
-=======
 	/**
 	 * Return stack trace as string.
 	 * @param e subject exception
@@ -89,7 +63,6 @@
 		e.printStackTrace(pw);
 		return sw.toString();
 	}
->>>>>>> 06c6ec47
 
 
 	protected Messager messager;
@@ -102,8 +75,7 @@
 		messager = env.getMessager();
 		elementUtils = env.getElementUtils();
 		mapper = new ObjectMapper();
-<<<<<<< HEAD
-		extractionService = new ICEAnnotationExtractionService(elementUtils, mapper, env);
+==== BASE ====
 
 		// Set up Velocity using the Singleton approach; ClasspathResourceLoader allows
 		// us to load templates from src/main/resources
@@ -113,8 +85,7 @@
 		}
 		Velocity.init(p);
 
-=======
->>>>>>> 06c6ec47
+==== BASE ====
 		super.init(env);
 	}
 
@@ -123,68 +94,62 @@
 		// Iterate over all elements with DataElement Annotation
 		for (final Element elem : roundEnv.getElementsAnnotatedWith(DataElement.class)) {
 			try {
-				
-				if(!valid(elem)) throw new InvalidDataElementSpec(
-						"DataElementSpec must be class, found " + elem.toString()
-						);
-				
-				AnnotationExtractionResponse response = extractionService.extract(
-						AnnotationExtractionRequest.builder()
-						.element(elem)
-						.handledAnnotations(Set.of(
-								DataField.class,
-								DataField.Default.class,
-								DataModel.class,
-								Validator.class
-							).stream()
-								.map(cls -> cls.getCanonicalName())
-								.collect(Collectors.toList()))
-						.fieldFilter(DataFieldSpec::isDataField)
-						.className(extractName(elem))
-						.build());
+				DataElementSpec dataElement = new DataElementSpec(elem, elementUtils);
+				Fields fields = new Fields();
+
+				// Collect fields from Defaults, DataField Annotations, and DataFieldJson
+				// Annotations.
+				fields.collect(DefaultFields.get());
+				fields.collect(dataElement.fieldsFromDataFields());
+				fields.collect(collectFromDataFieldJson(dataElement));
 
 				// Write the DataElement's interface to file.
-				ProcessorUtil.writeInterface(response, processingEnv, INTERFACE_TEMPLATE);
+				writeInterface(dataElement, fields);
 
 				// Write the DataElement Implementation to file.
-<<<<<<< HEAD
-				ProcessorUtil.writeClass(response, processingEnv, DATAELEMENT_TEMPLATE);
-=======
 				writeImpl(dataElement, fields);
->>>>>>> 06c6ec47
 
 				// Check if Persistence should be generated.
-				if (ProcessorUtil.hasAnnotation(elem, Persisted.class)) {
-					ProcessorUtil.writePersistence(
-							response,
-							processingEnv,
-							PERSISTENCE_HANDLER_TEMPLATE
-						);
+				if (dataElement.hasAnnotation(Persisted.class)) {
+					writePersistence(
+						dataElement,
+						dataElement.getCollectionName(),
+						fields
+					);
 				}
 			} catch (final IOException | InvalidDataElementSpec e) {
-				messager.printMessage(Diagnostic.Kind.ERROR, ProcessorUtil.stackTraceToString(e));
+				messager.printMessage(Diagnostic.Kind.ERROR, stackTraceToString(e));
 				return false;
 			}
 		}
 		return false;
 	}
-	
-	/**
-	 * Return the element name as extracted from the DataElement annotation.
-	 * @return the extracted name
-	 */
-	private String extractName(Element element) {
-		return ProcessorUtil.getAnnotation(element, DataElement.class)
-			.map(e -> e.name())
-			.orElse(null);
-	}
-<<<<<<< HEAD
-	
-	private boolean valid(Element element) {
-		return element.getKind().isClass() && (element instanceof TypeElement) && element.getKind() != ElementKind.ENUM;
-	}
-
-=======
+
+	/**
+	 * Collect Fields from DataFieldJson Annotations.
+	 *
+	 * The JSON input files are searched for in the "CLASS_OUTPUT" location,
+	 * meaning the same folder to which compiled class files will be output.
+	 * JSON files placed in src/main/resources are moved to this location before
+	 * the annotation processing phase and are therefore available at this
+	 * location at the time of annotation processing.
+	 *
+	 * @param element potentially annotated with DataFieldJson
+	 * @return discovered fields
+	 * @throws IOException
+	 */
+	private List<Field> collectFromDataFieldJson(DataElementSpec element) throws IOException {
+		List<Field> fields = new ArrayList<>();
+		// Iterate through each JSON Data Field source and attempt to read
+		// fields from JSON file.
+		for (String source : element.getDataFieldJsonFileNames()) {
+			Reader reader = processingEnv.getFiler()
+				.getResource(StandardLocation.CLASS_OUTPUT, "", source)
+				.openReader(false);
+			fields.addAll(Arrays.asList(mapper.readValue(reader, Field[].class)));
+		}
+		return fields;
+	}
 
 	/**
 	 * Write the implementation of DataElement annotated class to file.
@@ -255,5 +220,4 @@
 				.write(writer);
 		}
 	}
->>>>>>> 06c6ec47
 }