package org.eclipse.ice.dev.annotations.processors;

import java.io.IOException;
import java.io.PrintWriter;
import java.io.Reader;
import java.io.StringWriter;
import java.io.Writer;
import java.util.Arrays;
import java.util.ArrayList;
import java.util.List;
import java.util.Set;

import javax.annotation.processing.AbstractProcessor;
import javax.annotation.processing.Messager;
import javax.annotation.processing.ProcessingEnvironment;
import javax.annotation.processing.Processor;
import javax.annotation.processing.RoundEnvironment;
import javax.annotation.processing.SupportedAnnotationTypes;
import javax.annotation.processing.SupportedSourceVersion;
import javax.lang.model.SourceVersion;
import javax.lang.model.element.Element;
import javax.lang.model.element.TypeElement;
import javax.lang.model.util.Elements;
import javax.tools.Diagnostic;
import javax.tools.JavaFileObject;
import javax.tools.StandardLocation;

import org.eclipse.ice.dev.annotations.DataElement;
import org.eclipse.ice.dev.annotations.Persisted;

import com.fasterxml.jackson.databind.ObjectMapper;
import com.google.auto.service.AutoService;

/**
 * Processor for DataElement Annotations.
 *
 * This will generate an implementation for an interface annotated with
 * DataElement, populating the implementation with metadata and fields specified
 * with the DataField annotation.
 */
@SupportedAnnotationTypes({
	"org.eclipse.ice.dev.annotations.DataElement",
	"org.eclipse.ice.dev.annotations.DataField",
	"org.eclipse.ice.dev.annotations.DataField.Default",
	"org.eclipse.ice.dev.annotations.Persisted"
})
@SupportedSourceVersion(SourceVersion.RELEASE_11)
@AutoService(Processor.class)
public class DataElementProcessor extends AbstractProcessor {
	/**
	 * Return stack trace as string.
	 * @param e subject exception
	 * @return stack trace as string
	 */
	private static String stackTraceToString(final Throwable e) {
		final StringWriter sw = new StringWriter();
		final PrintWriter pw = new PrintWriter(sw);
		e.printStackTrace(pw);
		return sw.toString();
	}


	protected Messager messager;
	protected Elements elementUtils;
	protected ObjectMapper mapper;

	@Override
	public void init(final ProcessingEnvironment env) {
		messager = env.getMessager();
		elementUtils = env.getElementUtils();
		mapper = new ObjectMapper();
		super.init(env);
	}

	@Override
	public boolean process(final Set<? extends TypeElement> annotations, final RoundEnvironment roundEnv) {
		// Iterate over all elements with DataElement Annotation
		for (final Element elem : roundEnv.getElementsAnnotatedWith(DataElement.class)) {
			try {
				DataElementSpec dataElement = new DataElementSpec(elem, elementUtils);
				Fields fields = new Fields();

				// Collect fields from Defaults, DataField Annotations, and DataFieldJson
				// Annotations.
				fields.collect(DefaultFields.get());
				fields.collect(dataElement.fieldsFromDataFields());
				fields.collect(collectFromDataFieldJson(dataElement));

				// Write the DataElement's interface to file.
				writeInterface(dataElement, fields);

				// Write the DataElement Implementation to file.
				writeImpl(dataElement, fields);

				// Check if Persistence should be generated.
				if (dataElement.hasAnnotation(Persisted.class)) {
					writePersistence(
						dataElement,
						dataElement.getCollectionName(),
						fields
					);
				}
			} catch (final IOException | InvalidDataElementSpec e) {
				messager.printMessage(Diagnostic.Kind.ERROR, stackTraceToString(e));
				return false;
			}
		}
		return false;
	}

	/**
	 * Collect Fields from DataFieldJson Annotations.
	 *
	 * The JSON input files are searched for in the "CLASS_OUTPUT" location,
	 * meaning the same folder to which compiled class files will be output.
	 * JSON files placed in src/main/resources are moved to this location before
	 * the annotation processing phase and are therefore available at this
	 * location at the time of annotation processing.
	 *
	 * @param element potentially annotated with DataFieldJson
	 * @return discovered fields
	 * @throws IOException
	 */
	private List<Field> collectFromDataFieldJson(DataElementSpec element) throws IOException {
		List<Field> fields = new ArrayList<>();
		// Iterate through each JSON Data Field source and attempt to read
		// fields from JSON file.
		for (String source : element.getDataFieldJsonFileNames()) {
			Reader reader = processingEnv.getFiler()
				.getResource(StandardLocation.CLASS_OUTPUT, "", source)
				.openReader(false);
			fields.addAll(Arrays.asList(mapper.readValue(reader, Field[].class)));
		}
		return fields;
	}

	/**
	 * Write the implementation of DataElement annotated class to file.
	 * @param element
	 * @param fields
	 * @throws IOException
	 */
	private void writeImpl(DataElementSpec element, final Fields fields) throws IOException {
		final JavaFileObject generatedClassFile = processingEnv.getFiler()
			.createSourceFile(element.getQualifiedImplName());
		try (Writer writer = generatedClassFile.openWriter()) {
			ImplementationWriter.builder()
				.packageName(element.getPackageName())
				.className(element.getImplName())
				.interfaceName(element.getName())
				.fields(fields)
				.build()
				.write(writer);
		}
	}

	/**
	 * Write the persistence handler of DataElement annotated class to file.
	 * @param element
	 * @param collectionName
	 * @param fields
	 * @throws IOException
	 */
	private void writePersistence(
		DataElementSpec element,
		final String collectionName,
		Fields fields
	) throws IOException {
		// Write to file
		final JavaFileObject generatedClassFile = processingEnv.getFiler()
			.createSourceFile(element.getQualifiedPersistenceHandlerName());
		try (Writer writer = generatedClassFile.openWriter()) {
			PersistenceHandlerWriter.builder()
				.packageName(element.getPackageName())
				.elementInterface(element.getName())
				.className(element.getPersistenceHandlerName())
				.implementation(element.getImplName())
				.collection(collectionName)
				.fields(fields)
				.build()
				.write(writer);
		}
	}

	/**
	 * Write the interface of DataElement annotated class to file.
	 * @param element
	 * @param fields
	 * @throws IOException
	 */
	private void writeInterface(
		DataElementSpec element,
		Fields fields
	) throws IOException {
<<<<<<< HEAD
		// Prepare context of template
		final VelocityContext context = new VelocityContext();
		context.put(
			InterfaceTemplateProperty.PACKAGE.getKey(),
			element.getPackageName()
		);
		context.put(
			InterfaceTemplateProperty.INTERFACE.getKey(),
			element.getName()
		);
		context.put(
			InterfaceTemplateProperty.FIELDS.getKey(),
			fields
		);

		// Write to file
=======
>>>>>>> 06c6ec47
		final JavaFileObject generatedClassFile = processingEnv.getFiler()
			.createSourceFile(element.getFullyQualifiedName());
		try (Writer writer = generatedClassFile.openWriter()) {
			InterfaceWriter.builder()
				.packageName(element.getPackageName())
				.interfaceName(element.getName())
				.fields(fields)
				.build()
				.write(writer);
		}
	}
}<|MERGE_RESOLUTION|>--- conflicted
+++ resolved
@@ -192,25 +192,6 @@
 		DataElementSpec element,
 		Fields fields
 	) throws IOException {
-<<<<<<< HEAD
-		// Prepare context of template
-		final VelocityContext context = new VelocityContext();
-		context.put(
-			InterfaceTemplateProperty.PACKAGE.getKey(),
-			element.getPackageName()
-		);
-		context.put(
-			InterfaceTemplateProperty.INTERFACE.getKey(),
-			element.getName()
-		);
-		context.put(
-			InterfaceTemplateProperty.FIELDS.getKey(),
-			fields
-		);
-
-		// Write to file
-=======
->>>>>>> 06c6ec47
 		final JavaFileObject generatedClassFile = processingEnv.getFiler()
 			.createSourceFile(element.getFullyQualifiedName());
 		try (Writer writer = generatedClassFile.openWriter()) {
