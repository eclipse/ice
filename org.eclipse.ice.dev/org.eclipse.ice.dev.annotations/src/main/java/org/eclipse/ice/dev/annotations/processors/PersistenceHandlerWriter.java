/*******************************************************************************
 * Copyright (c) 2020- UT-Battelle, LLC.
 * All rights reserved. This program and the accompanying materials
 * are made available under the terms of the Eclipse Public License v1.0
 * which accompanies this distribution, and is available at
 * http://www.eclipse.org/legal/epl-v10.html
 *
 * Contributors:
 *    Daniel Bluhm - Initial implementation
 *******************************************************************************/

package org.eclipse.ice.dev.annotations.processors;

import java.io.Writer;

import lombok.Builder;
import lombok.NonNull;

/**
 * Writer for DataElement Persistence classes.
 * @author Daniel Bluhm
 */
public class PersistenceHandlerWriter extends VelocitySourceWriter {

	/**
	 * Context key for package.
	 */
	private static final String PACKAGE = "package";

	/**
	 * Context key for element interface.
	 */
	private static final String ELEMENT_INTERFACE = "elementInterface";

	/**
	 * Context key for class
	 */
	private static final String CLASS = "class";

	/**
	 * Context key for interface of PersistenceHandlers
	 */
	private static final String INTERFACE = "interface";

	/**
	 * Context key for collection.
	 */
	private static final String COLLECTION = "collection";

	/**
	 * Context key for implementation.
	 */
	private static final String IMPLEMENTATION = "implementation";

	/**
	 * Context key for fields.
	 */
	private static final String FIELDS = "fields";

	public PersistenceHandlerWriter(
<<<<<<< HEAD
		String packageName, String elementInterface, String className,
		String implementation, String collection, @NonNull Fields fields, Writer writer
=======
		String packageName, String elementInterface, String interfaceName,
		String className, String implementation, String collection,
		@NonNull Fields fields
>>>>>>> cf1ea7fd
	) {
		super();
		this.context.put(PACKAGE, packageName);
		this.context.put(ELEMENT_INTERFACE, elementInterface);
		this.context.put(CLASS, className);
		this.context.put(INTERFACE, interfaceName);
		this.context.put(COLLECTION, collection);
		this.context.put(IMPLEMENTATION, implementation);
		this.context.put(FIELDS, fields);
		this.writer = writer;
	}

}<|MERGE_RESOLUTION|>--- conflicted
+++ resolved
@@ -58,14 +58,8 @@
 	private static final String FIELDS = "fields";
 
 	public PersistenceHandlerWriter(
-<<<<<<< HEAD
-		String packageName, String elementInterface, String className,
+		String packageName, String elementInterface, String className, String interfaceName,
 		String implementation, String collection, @NonNull Fields fields, Writer writer
-=======
-		String packageName, String elementInterface, String interfaceName,
-		String className, String implementation, String collection,
-		@NonNull Fields fields
->>>>>>> cf1ea7fd
 	) {
 		super();
 		this.context.put(PACKAGE, packageName);
