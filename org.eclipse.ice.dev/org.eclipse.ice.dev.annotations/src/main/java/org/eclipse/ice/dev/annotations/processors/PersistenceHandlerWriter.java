/*******************************************************************************
 * Copyright (c) 2020- UT-Battelle, LLC.
 * All rights reserved. This program and the accompanying materials
 * are made available under the terms of the Eclipse Public License v1.0
 * which accompanies this distribution, and is available at
 * http://www.eclipse.org/legal/epl-v10.html
 *
 * Contributors:
 *    Daniel Bluhm - Initial implementation
 *    Michael Walsh
 *******************************************************************************/

package org.eclipse.ice.dev.annotations.processors;

import javax.tools.JavaFileObject;

import lombok.NonNull;

/**
 * Writer for DataElement Persistence classes.
 * 
 * @author Daniel Bluhm
 */
public abstract class PersistenceHandlerWriter extends VelocitySourceWriter {

	/**
	 * Context key for package.
	 */
	private static final String PACKAGE = "package";

	/**
	 * Context key for element interface.
	 */
	private static final String ELEMENT_INTERFACE = "elementInterface";

	/**
	 * Context key for class
	 */
	private static final String CLASS = "class";

	/**
	 * Context key for interface of PersistenceHandlers
	 */
	private static final String INTERFACE = "interface";

	/**
	 * Context key for collection.
	 */
	private static final String COLLECTION = "collection";

	/**
	 * Context key for implementation.
	 */
	private static final String IMPLEMENTATION = "implementation";

	/**
	 * Context key for fields.
	 */
	private static final String FIELDS = "fields";

	/**
<<<<<<< HEAD
	 * Constructor
	 * 
	 * @param packageName
	 * @param elementInterface
	 * @param className
	 * @param interfaceName
	 * @param implementation
	 * @param collection
	 * @param fields
	 * @param generatedFile
	 */
	public PersistenceHandlerWriter(String packageName, String elementInterface, String className, String interfaceName,
			String implementation, String collection, @NonNull Fields fields, JavaFileObject generatedFile) {
=======
	 * Context key for types.
	 */
	private static final String TYPES = "types";

	@Builder
	public PersistenceHandlerWriter(
		String packageName, String elementInterface, String interfaceName,
		String className, String implementation, String collection,
		@NonNull Fields fields, @NonNull Types types
	) {
>>>>>>> da70bee9
		super();
		this.context.put(PACKAGE, packageName);
		this.context.put(ELEMENT_INTERFACE, elementInterface);
		this.context.put(CLASS, className);
		this.context.put(INTERFACE, interfaceName);
		this.context.put(COLLECTION, collection);
		this.context.put(IMPLEMENTATION, implementation);
		this.context.put(FIELDS, fields);
<<<<<<< HEAD
		this.generatedFile = generatedFile;
=======
		this.context.put(TYPES, types);
>>>>>>> da70bee9
	}

	protected PersistenceHandlerWriter() {

	}

}<|MERGE_RESOLUTION|>--- conflicted
+++ resolved
@@ -59,7 +59,11 @@
 	private static final String FIELDS = "fields";
 
 	/**
-<<<<<<< HEAD
+	 * Context key for types.
+	 */
+	private static final String TYPES = "types";	
+
+	/**
 	 * Constructor
 	 * 
 	 * @param packageName
@@ -72,19 +76,7 @@
 	 * @param generatedFile
 	 */
 	public PersistenceHandlerWriter(String packageName, String elementInterface, String className, String interfaceName,
-			String implementation, String collection, @NonNull Fields fields, JavaFileObject generatedFile) {
-=======
-	 * Context key for types.
-	 */
-	private static final String TYPES = "types";
-
-	@Builder
-	public PersistenceHandlerWriter(
-		String packageName, String elementInterface, String interfaceName,
-		String className, String implementation, String collection,
-		@NonNull Fields fields, @NonNull Types types
-	) {
->>>>>>> da70bee9
+			String implementation, String collection, @NonNull Fields fields, @NonNull Types types, JavaFileObject generatedFile) {
 		super();
 		this.context.put(PACKAGE, packageName);
 		this.context.put(ELEMENT_INTERFACE, elementInterface);
@@ -93,11 +85,8 @@
 		this.context.put(COLLECTION, collection);
 		this.context.put(IMPLEMENTATION, implementation);
 		this.context.put(FIELDS, fields);
-<<<<<<< HEAD
+		this.context.put(TYPES, types);
 		this.generatedFile = generatedFile;
-=======
-		this.context.put(TYPES, types);
->>>>>>> da70bee9
 	}
 
 	protected PersistenceHandlerWriter() {
