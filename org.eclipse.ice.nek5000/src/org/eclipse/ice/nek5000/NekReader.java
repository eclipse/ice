--- conflicted
+++ resolved
@@ -1,1735 +1,1728 @@
-/*******************************************************************************
- * Copyright (c) 2014 UT-Battelle, LLC.
- * All rights reserved. This program and the accompanying materials
- * are made available under the terms of the Eclipse Public License v1.0
- * which accompanies this distribution, and is available at
- * http://www.eclipse.org/legal/epl-v10.html
- *
- * Contributors:
- *   Initial API and implementation and/or initial documentation - Jay Jay Billings,
- *   Jordan H. Deyton, Dasha Gorin, Alexander J. McCaskey, Taylor Patterson,
- *   Claire Saunders, Matthew Wang, Anna Wojtowicz
- *******************************************************************************/
-package org.eclipse.ice.nek5000;
-
-import java.io.File;
-import java.io.FileInputStream;
-import java.io.FileNotFoundException;
-import java.io.IOException;
-import java.util.ArrayList;
-import java.util.Arrays;
-import java.util.HashMap;
-
-import org.eclipse.ice.datastructures.ICEObject.Component;
-import org.eclipse.ice.datastructures.form.AllowedValueType;
-import org.eclipse.ice.datastructures.form.DataComponent;
-import org.eclipse.ice.datastructures.form.Entry;
-import org.eclipse.ice.datastructures.form.MeshComponent;
-import org.eclipse.ice.viz.service.geometry.shapes.FXShapeControllerFactory;
-import org.eclipse.ice.viz.service.mesh.datastructures.BoundaryCondition;
-import org.eclipse.ice.viz.service.mesh.datastructures.BoundaryConditionType;
-import org.eclipse.ice.viz.service.mesh.datastructures.NekPolygon;
-import org.eclipse.ice.viz.service.modeling.Edge;
-import org.eclipse.ice.viz.service.modeling.EdgeComponent;
-import org.eclipse.ice.viz.service.modeling.FaceComponent;
-import org.eclipse.ice.viz.service.modeling.Vertex;
-import org.eclipse.ice.viz.service.modeling.VertexComponent;
-
-/**
- * NekReader class is responsible for reading in the contents of a Nek5000 .rea
- * file and converting it into appropriate data structures for ICE to use. Data
- * structures used are broken down by the section of a reafile as follows:
- * 
- * ID Section Component Type Default Entry Status
- * 
- * 2) Parameters DataComponent ready 3) Passive Scalar Data DataComponent ready
- * (but empty if NPSCAL = 0) 4) Logical Switches DataComponent ready 5) Pre-Nek
- * Axes DataComponent not ready 6) Mesh Data MeshComponent ready 7) Curved Side
- * Data MeshComponent not ready Boundary Conditions(+) ready 8) Presolve/Restart
- * DataComponent ready 9) Initial Conditions DataComponent not ready (not used
- * anymore) 10) Drive Force Data DataComponent not ready (not used anymore) 11)
- * Variable Property Data DataComponent ready 12) History, Integral Data
- * DataComponent ready 13) Output Field Spec DataComponent ready 14) Object Spec
- * DataComponent ready
- * 
- * (+) Note: Boundary conditions are read and assigned to Quads during the MESH
- * construction. The mesh and boundary conditions are coupled together and are
- * not considered distinct Components.
- * 
- * Components are created and returned in the sequential order specified above.
- * 
- * The component IDs start at id = 2, as an example selection DataComponent (for
- * toggling between Nek examples) is deliberately placed at the beginning of the
- * NekModel Form (id = 1) when the Form is created.
- * 
- * @author Anna Wojtowicz
- * 
- */
-public class NekReader {
-
-	/**
-	 * Number of dimensions the problem is based in, defined by the NDIM
-	 * parameter in a .rea file, located on the line before the MESH COMPONENT
-	 * header.
-	 */
-	private int numDimensions;
-
-	/**
-	 * Boolean flag to determine if heat is solved for (ie. if there are any
-	 * thermal boundary conditions). Determined by the IFHEAT logical switch.
-	 */
-	private boolean ifHeat;
-
-	/**
-	 * Boolean flag to determine if fluid is solved for (ie. if there are any
-	 * fluid boundary conditions). Determined by the IFFLOW logical switch.
-	 */
-	private boolean ifFlow;
-
-	/**
-	 * Number of thermal elements/quads contained in the mesh.
-	 */
-	private int numThermalElements;
-
-	/**
-	 * Number of elements/quads which specifically house coolant/fluids. The
-	 * number of fluid elements can be less than or equal to the number of
-	 * thermal elements, but not greater.
-	 */
-	private int numFluidElements;
-
-	/**
-	 * Number of passive scalar boundary condition sets, as defined by the
-	 * NPSCAL value in the PARAMETERS section of a .rea file. Can be equal to or
-	 * greater than 0.
-	 */
-	private int numPassiveScalars;
-
-	/**
-	 * Properties of the problem read in (number of dimension, number of thermal
-	 * elements, number of fluid elements, number of passive scalar sets).
-	 */
-	private ProblemProperties properties;
-
-	// TODO Replace this hardcoded factory with one chosen by the user to
-	// genereate the correct views
-	private FXShapeControllerFactory factory = new FXShapeControllerFactory();
-
-	/**
-	 * Nullary constructor.
-	 */
-	public NekReader() {
-		super();
-		return;
-	}
-
-	/**
-	 * Reads in a reafile, and returns an ArrayList of Components representing
-	 * the contents of the file. Each section in a reafile is returned as one
-	 * Component. If the reafile is invalid, the method returns a null
-	 * ArrayList.
-	 * 
-	 * @param reaFile
-	 *            The Nek5000 reafile.
-	 * @return ArrayList containing all the reafile input as Components.
-	 * @throws IOException
-	 *             Thrown when readFileLines(...) fails to read or close its
-	 *             FileInputStream
-	 * @throws FileNotFoundException
-	 *             Thrown when readFileLines(...) fails to find the input file
-	 */
-	public ArrayList<Component> loadREAFile(File reaFile)
-			throws FileNotFoundException, IOException {
-
-		// Make sure the file is valid, otherwise just stop here
-		if (reaFile == null || !reaFile.isFile()) {
-			return null;
-		}
-
-		ArrayList<Component> components = new ArrayList<Component>();
-
-		// Read lines into an ArrayList of Strings
-		ArrayList<String> lines = readFileLines(reaFile);
-
-		// Load the input components
-		DataComponent parameters = loadParameters(lines);
-		DataComponent passiveScalarData = loadPassiveScalarData(lines);
-		DataComponent switches = loadLogicalSwitches(lines);
-		DataComponent preNekAxes = loadPreNekAxes(lines);
-		MeshComponent mesh = loadMesh(lines);
-		MeshComponent curvedSideData = loadCurvedSideData(lines);
-		DataComponent presolveRestartOpts = loadPresolveRestartOpts(lines);
-		DataComponent initialConditions = loadInitialConditions(lines);
-		DataComponent driveForceData = loadDriveForceData(lines);
-		DataComponent varPropertyData = loadVarPropertyData(lines);
-		DataComponent histIntegralData = loadHistoryIntegralData(lines);
-		DataComponent outputFieldSpec = loadOutputFieldSpec(lines);
-		DataComponent objectSpec = loadObjectSpec(lines);
-
-		// Add the components to the ArrayList
-		components.add(parameters);
-		components.add(passiveScalarData);
-		components.add(switches);
-		components.add(preNekAxes);
-		components.add(mesh);
-		components.add(curvedSideData);
-		components.add(presolveRestartOpts);
-		components.add(initialConditions);
-		components.add(driveForceData);
-		components.add(varPropertyData);
-		components.add(histIntegralData);
-		components.add(outputFieldSpec);
-		components.add(objectSpec);
-
-		// Set the ProblemProperties object
-		ProblemProperties properties = new ProblemProperties(numDimensions,
-				numThermalElements, numFluidElements, numPassiveScalars);
-		this.properties = properties;
-
-		// Return the components
-		return components;
-	}
-
-	/**
-	 * Utility class to read in a reafile and return its contents as an
-	 * ArrayList of Strings, broken at each newline character.
-	 * 
-	 * @param file
-	 *            The reafile to break up.
-	 * @return An ArrayList of Strings representing the lines of a reafile.
-	 * @throws FileNotFoundException
-	 *             Thrown when input file cannot be found
-	 * @throws IOException
-	 *             Thrown when the FileInputStream cannot be read or closed
-	 */
-	public ArrayList<String> readFileLines(File file)
-			throws FileNotFoundException, IOException {
-
-		// Convert to FileInputStream
-		FileInputStream fileStream = null;
-		fileStream = new FileInputStream(file);
-
-		// Read the FileInputStream and append to a StringBuffer
-		StringBuffer buffer = new StringBuffer();
-		int fileByte;
-		while ((fileByte = fileStream.read()) != -1) {
-			buffer.append((char) fileByte);
-		}
-
-		// Close the stream
-		fileStream.close();
-
-		// Break up the StringBuffer at each newline character
-		String[] bufferSplit = (buffer.toString()).split("\n");
-		ArrayList<String> fileLines = new ArrayList<String>(
-				Arrays.asList(bufferSplit));
-
-		return fileLines;
-	}
-
-	/**
-	 * Loads the PARAMETERS section of a reafile and returns the contents as a
-	 * DataComponent of Entries. Each line is set as an Entry.
-	 * 
-	 * @param reaLines
-	 *            Lines of the reafile as an ArrayList of Strings.
-	 * @return A DataComponent of Entries representing the contents of the
-	 *         PARAMETERS section.
-	 */
-	private DataComponent loadParameters(ArrayList<String> reaLines) {
-
-		// Create a parameters component to add entries
-		DataComponent parameters = new DataComponent();
-		parameters.setName("Parameters");
-		parameters.setDescription("Entries contained in the Parameters "
-				+ "section of a Nek5000 reafile");
-		parameters.setId(2);
-
-		Entry entry;
-		// Begin reading in the lines
-		for (int i = 0; i < reaLines.size(); i++) {
-
-			// Search for the parameters heading and 3 lines below indicating
-			// how many lines the parameters section is
-			if (reaLines.get(i).contains("****** PARAMETERS *****")
-					&& reaLines.get(i + 1).contains("NEKTON VERSION")
-					&& reaLines.get(i + 2).contains("DIMENSIONAL RUN")
-					&& reaLines.get(i + 3).contains("PARAMETERS FOLLOW")) {
-
-				// Grab the number indicating the length of the parameters
-				// section (number of lines)
-				int strIndex = reaLines.get(i + 3).indexOf("PARAMETERS FOLLOW");
-				String numLinesStr = reaLines.get(i + 3)
-						.substring(0, strIndex - 1).trim();
-				int numLines = Integer.parseInt(numLinesStr);
-
-				// Jump the iterator 4 lines ahead (from the header) and begin
-				// reading in Entries
-				i += 4;
-				String currLine;
-				String currDesc;
-				String[] splitLine = null;
-				for (int j = 0; j < numLines; j++) {
-
-					// Grab the current line
-					currLine = reaLines.get(i + j);
-					splitLine = currLine.trim().split("\\s+");
-
-					// If the current parameter is NPSCAL, define the value of
-					// numPassiveScalars
-					if (currLine.contains("NPSCAL")) {
-						ArrayList<String> npscalArray = (ArrayList<String>) parseLine(
-								String.class, currLine);
-						numPassiveScalars = Integer
-								.parseInt(npscalArray.get(0).substring(0, 1));
-					}
-
-					// Create a Nek Entry
-					entry = makeNekEntry(false);
-
-					// Construct the parameter description
-					currDesc = "";
-					for (int k = 2; k < splitLine.length; k++) {
-						currDesc += splitLine[k] + " ";
-					}
-
-					// Set name, description, value, and ID
-					entry.setValue(splitLine[0]);
-					if ((j + 1) < 100) {
-						entry.setName(String.format("p%02d", (j + 1)));
-					} else {
-						entry.setName(String.format("p%3d", (j + 1)));
-					}
-					entry.setDescription(currDesc);
-					entry.setId(j + 1);
-
-					// Append to DataComponent
-					parameters.addEntry(entry);
-				}
-			}
-		}
-
-		// Return the DataComponent containing parameter entries
-		return parameters;
-	}
-
-	/**
-	 * Loads the PASSIVE SCALAR DATA section of a reafile and returns the
-	 * contents as a DataComponent of Entries. Each line is set as an Entry. If
-	 * NPSCAL = 0, this DataComponent will have no entries.
-	 * 
-	 * @param reaLines
-	 *            Lines of the reafile as an ArrayList of Strings.
-	 * @return A DataComponent of Entries representing the contents of the
-	 *         PASSIVE SCALAR DATA section.
-	 */
-	private DataComponent loadPassiveScalarData(ArrayList<String> reaLines) {
-
-		// Create a passive scalar component to add entries
-		DataComponent passiveScalarData = new DataComponent();
-		passiveScalarData.setName("Passive Scalar Data");
-		passiveScalarData.setDescription("Entries contained in the Passive "
-				+ "Scalar Data section of a Nek5000 reafile");
-		passiveScalarData.setId(3);
-
-		// Only write these entries if there are >0 passive scalars defined
-		if (numPassiveScalars > 0) {
-
-			Entry entry;
-			for (int i = 0; i < reaLines.size(); i++) {
-
-				// Search for the passive scalar heading
-				if (reaLines.get(i).contains("Lines of passive scalar data")) {
-
-					// Grab the number indicating the length of the Passive
-					// Scalar Data section (number of lines)
-					int strIndex = reaLines.get(i)
-							.indexOf("Lines of passive scalar data");
-					String numLinesStr = reaLines.get(i)
-							.substring(0, strIndex - 1).trim();
-					int numLines = Integer.parseInt(numLinesStr);
-
-					// Jump the iterator 1 line ahead (from the header) and
-					// begin
-					// reading in Entries
-					i += 1;
-					String currLine;
-					String[] splitLine;
-					String currValue;
-					for (int j = 0; j < numLines; j++) {
-
-						// Grab the current line
-						currLine = reaLines.get(i + j);
-						splitLine = currLine.trim().split("\\s+");
-
-						// Create a Nek Entry
-						entry = makeNekEntry(false);
-
-						// Construct the current value
-						currValue = "";
-						for (int k = 0; k < splitLine.length; k++) {
-							if (k != splitLine.length - 1) {
-								currValue += splitLine[k] + " ";
-							} else {
-								currValue += splitLine[k];
-							}
-						}
-
-						// Set the name, description, value, and ID
-						entry.setName("Passive Scalar " + (j + 1));
-						entry.setDescription("");
-						entry.setValue(currValue);
-						entry.setId(j + 1);
-
-						// Append to the DataComponent
-						passiveScalarData.addEntry(entry);
-					}
-				}
-			}
-		}
-
-		return passiveScalarData;
-
-	}
-
-	/**
-	 * Loads the LOGICAL SWITCHES section of a reafile and returns the contents
-	 * as a DataComponent of Entries. Each line is set as an Entry.
-	 * 
-	 * @param reaLines
-	 *            Lines of the reafile as an ArrayList of Strings.
-	 * @return A DataComponent of Entries representing the contents of the
-	 *         LOGICAL SWITCHES section.
-	 */
-	private DataComponent loadLogicalSwitches(ArrayList<String> reaLines) {
-
-		// Create a switches component to add entries
-		DataComponent switches = new DataComponent();
-		switches.setName("Logical Switches");
-		switches.setDescription("Entries contained in the Logical Switches "
-				+ "section of a Nek5000 reafile");
-		switches.setId(4);
-
-		Entry entry;
-		for (int i = 0; i < reaLines.size(); i++) {
-
-			// Search for the logical switches heading indicating how many
-			// lines follow
-			if (reaLines.get(i).contains("LOGICAL SWITCHES FOLLOW")) {
-
-				// Grab the number indicating the length of the switches
-				// section (number of lines)
-				int strIndex = reaLines.get(i).indexOf("LOGICAL SWITCHES");
-				String numLinesStr = reaLines.get(i).substring(0, strIndex - 1)
-						.trim();
-				int numLines = Integer.parseInt(numLinesStr);
-
-				// Jump the iterator 1 lines ahead and begin reading in Entries
-				i += 1;
-				String currLine;
-				String[] splitLine;
-				String currValue;
-				String currName;
-				String currDesc;
-				for (int j = 0; j < numLines; j++) {
-
-					// Grab the current line
-					currLine = reaLines.get(i + j);
-					splitLine = currLine.trim().split("\\s+");
-
-					currValue = "";
-					currName = "";
-					currDesc = "";
-					// Check if line contains passive scalar flags (ie. >1 flag)
-					if (splitLine.length > 2) {
-
-						// Create a NekEntry
-						entry = makeNekEntry(false);
-
-						// Define the current entry name depending on which line
-						// it is
-						if (currLine.contains("IFNAV & IFADVC")) {
-
-							currName = "IFNAV && IFADVC"; // Eclipse form bug
-															// where single
-															// ampersands shows
-															// up as a space
-							currValue = String.format(
-									"%s %s %s %s %s %s %s " + "%s %s %s %s",
-									splitLine[0], splitLine[1], splitLine[2],
-									splitLine[3], splitLine[4], splitLine[5],
-									splitLine[6], splitLine[7], splitLine[8],
-									splitLine[9], splitLine[10]);
-
-							for (int k = 14; k < splitLine.length; k++) {
-								if (k != splitLine.length - 1) {
-									currDesc += splitLine[k] + " ";
-								} else {
-									currDesc += splitLine[k];
-								}
-							}
-						} else if (currLine.contains("IFTMSH")) {
-
-							currName = "IFTMSH";
-							currValue = String.format(
-									"%s %s %s %s %s %s %s " + "%s %s %s %s %s",
-									splitLine[0], splitLine[1], splitLine[2],
-									splitLine[3], splitLine[4], splitLine[5],
-									splitLine[6], splitLine[7], splitLine[8],
-									splitLine[9], splitLine[10], splitLine[11]);
-							for (int k = 13; k < splitLine.length; k++) {
-								if (k != splitLine.length - 1) {
-									currDesc += splitLine[k] + " ";
-								} else {
-									currDesc += splitLine[k];
-								}
-							}
-						}
-
-					}
-
-					// Otherwise it only contains one flag
-					else {
-
-						// Create a NekEntry
-						entry = makeNekEntry(true);
-
-						// Set the name and value
-						currValue = ("T".equals(splitLine[0]) ? "YES" : "NO");
-						currName = splitLine[1];
-
-						// Flag if there are heat/fluid solutions
-						if (currLine.contains("IFFLOW")) {
-							ifFlow = ("T".equals(splitLine[0]) ? true : false);
-						}
-						if (currLine.contains("IFHEAT")) {
-							ifHeat = ("T".equals(splitLine[0]) ? true : false);
-						}
-					}
-
-					// Set the name, value, and ID
-					entry.setName(currName);
-					entry.setValue(currValue);
-					entry.setId(j + 1);
-
-					// Append to the DataComponent
-					switches.addEntry(entry);
-				}
-			}
-		}
-
-		// Return the DataComponent containing logical switch entries
-		return switches;
-	}
-
-	/**
-	 * Loads the PRE-NEK AXES section of a reafile and returns the contents as a
-	 * DataComponent of Entries. Each line is set as an Entry. This
-	 * DataComponent will have no entries if NPSCAL = 0.
-	 * 
-	 * @param reaLines
-	 *            Lines of the reafile as an ArrayList of Strings.
-	 * @return A DataComponent of Entries representing the contents of the
-	 *         PRE-NEK AXES section.
-	 */
-	private DataComponent loadPreNekAxes(ArrayList<String> reaLines) {
-
-		// Create a PreNek Axes component to add entries
-		DataComponent preNekAxes = new DataComponent();
-		preNekAxes.setName("Pre-Nek Axes");
-		preNekAxes.setDescription("Entries contained in the Pre-Nek Axes "
-				+ "section of a Nek5000 reafile");
-		preNekAxes.setId(5);
-
-		Entry entry;
-		String[] splitLine;
-		String currValue;
-		String currName;
-		for (int i = 0; i < reaLines.size(); i++) {
-
-			// Search for the Pre-Nek axes line
-			if (reaLines.get(i).contains("XFAC,YFAC,XZERO,YZERO")) {
-
-				// Grab the current line
-				String currLine = reaLines.get(i);
-				splitLine = currLine.trim().split("\\s+");
-
-				// Create a Nek Entry
-				entry = makeNekEntry(false);
-
-				// Construct the current value and name
-				currValue = "";
-				currName = "";
-				currValue = String.format("%-13s %-13s %-13s %-13s",
-						splitLine[0], splitLine[1], splitLine[2], splitLine[3]);
-
-				for (int j = 4; j < splitLine.length; j++) {
-					if (j != splitLine.length - 1) {
-						currName += splitLine[j] + " ";
-					} else {
-						currName += splitLine[j];
-					}
-				}
-
-				// Set the name, value and ID
-				entry.setName(currName);
-				entry.setValue(currValue);
-				entry.setId(1); // There's only one Pre-Nek axes line
-				entry.setReady(false); // Don't need to expose this to user
-
-				// Append to the DataComponent
-				preNekAxes.addEntry(entry);
-			}
-		}
-
-		return preNekAxes;
-	}
-
-	/**
-	 * Loads the MESH DATA section of a reafile and returns the contents as a
-	 * MeshComponent of Quads. In the process of constructing elements (or
-	 * 'Quads' in ICE lexicon), the loadBoundaryConditions() method is called,
-	 * and each Quad is assigned a set of BoundaryCondition objects based on the
-	 * unique Edge IDs contained in that Quad.
-	 * 
-	 * Each Quad should have a minimum of two BoundaryConditions associated to
-	 * it (fluid and thermal boundary conditions). A Quad may have N more sets
-	 * of BoundaryConditions, where N is the value defined by NPSCAL in the
-	 * PARAMETERS section (ie. this.numPassiveScalars)
-	 * 
-	 * @param reaLines
-	 *            Lines of the reafile as an ArrayList of Strings.
-	 * @return MeshComponent containing the definition of all mesh elements()
-	 *         defined in the problem, with a set of BoundaryConditions
-	 *         associated to each Quad.
-	 **/
-	private MeshComponent loadMesh(ArrayList<String> reaLines) {
-
-		// Local declarations for file reading
-		String currLine;
-		ArrayList<Float> nextLine = null;
-		ArrayList<String> numbersLine = null;
-
-		// Local declarations for quad building
-		Vertex vertex;
-		Edge edge;
-		NekPolygon quad;
-		ArrayList<Vertex> vertices = null;
-		ArrayList<Edge> edges = null;
-		ArrayList<Vertex> vertexCombo = null;
-
-		// Keeps track of the unique edge IDs associated to the current quad
-		// for the purpose of assigning boundary conditions keyed on edge IDs
-		ArrayList<Integer> edgeIdList = null;
-
-		// Create a mesh component, quad and edge
-		MeshComponent mesh = new MeshComponent();
-		mesh.setName("Mesh Data");
-		mesh.setDescription("Elements contained in the Mesh section of a "
-				+ "Nek5000 reafile");
-		mesh.setId(6);
-
-		// Create containers to hold/index all the different sets of boundary
-		// conditions
-		ArrayList<Object> boundaryConditions;
-		HashMap<Integer, BoundaryCondition> fluidBoundaryConditions = null;
-		HashMap<Integer, BoundaryCondition> thermalBoundaryConditions = null;
-		ArrayList<HashMap<Integer, BoundaryCondition>> scalarBoundaryConditions = null;
-
-		// Begin reading the input file lines
-		for (int i = 0; i < reaLines.size(); i++) {
-
-			// Search for the mesh data heading
-			if ((reaLines.get(i).contains("**MESH DATA**")
-					|| reaLines.get(i).contains("*** MESH DATA ***"))
-					&& reaLines.get(i + 1).contains("NEL,NDIM,NELV")) {
-
-				// Grab the numbers on the next line (NEL,NDIM,NELV)
-				numbersLine = (ArrayList<String>) parseLine(String.class,
-						reaLines.get(i + 1));
-
-				// NEL = number of (thermal) elements used
-				// NDIM = number of dimensions
-				// NELV = number of fluid elements used (doesn't have to be same
-				// as number of thermal elements
-
-				numThermalElements = Integer.parseInt(numbersLine.get(0));
-				numDimensions = Integer.parseInt(numbersLine.get(1));
-				numFluidElements = Integer.parseInt(numbersLine.get(2));
-
-				// Start ID counters for quads, edges and vertices, all IDs
-				// must be unique
-				int edgeId = 1;
-				int vertexId = 1;
-				int quadId = 1;
-
-				// Load boundary conditions that will be assigned to
-				// element/quad edges
-				boundaryConditions = loadBoundaryConditions(reaLines);
-
-				// Determine what position the fluid, thermal and passive scalar
-				// boundary conditions are in the loaded boundaryConditions list
-				int fluidPosition = 0, thermalPosition = 0,
-						passiveScalPosition = 0;
-				if (ifFlow) {
-					fluidPosition = 0;
-				}
-				if (ifFlow && ifHeat) {
-					thermalPosition = 1;
-				} else if (!ifFlow && ifHeat) {
-					thermalPosition = 0;
-				}
-				if (numPassiveScalars > 0) {
-					passiveScalPosition = thermalPosition + 1;
-				}
-				if (ifFlow) {
-					fluidBoundaryConditions = (HashMap<Integer, BoundaryCondition>) boundaryConditions
-							.get(fluidPosition);
-				}
-				if (ifHeat) {
-					thermalBoundaryConditions = (HashMap<Integer, BoundaryCondition>) boundaryConditions
-							.get(thermalPosition);
-				}
-
-				if (numPassiveScalars > 0) {
-					scalarBoundaryConditions = (ArrayList<HashMap<Integer, BoundaryCondition>>) boundaryConditions
-							.get(passiveScalPosition);
-				}
-
-				// Jump the iterator 2 lines ahead and begin reading in
-				// elements/quads
-				i += 2;
-
-				String materialId;
-				int groupNum;
-				String[] splitLine;
-				int j = 0;
-				while (j < numThermalElements * (numDimensions + 1)) { // Each
-																		// element
-																		// is (1
-																		// header
-																		// + #
-																		// dimensions)
-																		// lines
-
-					// Grab the current line
-					currLine = reaLines.get(i + j);
-
-					// If current line is the beginning of a new element
-					if (currLine.contains("ELEMENT")) {
-
-						// Grab the material ID and group number
-						splitLine = currLine.trim().split("\\s+");
-						if (splitLine[3]
-								.charAt(splitLine[3].length() - 1) == ']') {
-							materialId = splitLine[3].substring(0,
-									splitLine[3].length() - 1);
-							groupNum = Integer.parseInt(splitLine[5]);
-						} else {
-							materialId = splitLine[3];
-							groupNum = Integer.parseInt(splitLine[6]);
-						}
-
-						// Create a new current element
-						ArrayList<ArrayList<Float>> currElement = new ArrayList<ArrayList<Float>>();
-
-						// Jump to the next line and parse as many lines as
-						// there
-						// are dimensions (ie. 2 dimensions = 2 lines of coords)
-						for (int k = 0; k < numDimensions; k++) {
-
-							// Parse line into an ArrayList and add to current
-							// element
-							nextLine = (ArrayList<Float>) parseLine(Float.class,
-									reaLines.get(i + j + k + 1));
-							currElement.add(nextLine);
-						}
-
-						// Construct a set of vertices
-						float x, y, z;
-						vertices = new ArrayList<Vertex>();
-
-						for (int k = 0; k < currElement.get(0).size(); k++) {
-
-							// Define the x,y,z coordinates
-							x = currElement.get(0).get(k);
-							y = currElement.get(1).get(k);
-							z = 0f;
-
-							// Create new vertex and add to vertices ArrayList
-							VertexComponent vertexComponent = new VertexComponent(
-									x, y, z);
-							vertex = (Vertex) factory
-									.createController(vertexComponent);
-							vertex.setProperty("Id",
-									Integer.toString(vertexId)); // Set unique
-																	// ID
-							vertices.add(vertex);
-
-							vertexId++;
-						}
-
-						// Construct combinations of vertices
-						edges = new ArrayList<Edge>();
-						edgeIdList = new ArrayList<Integer>();
-
-						for (int k = 0; k < 4; k++) {
-
-							vertexCombo = new ArrayList<Vertex>();
-
-							// Edge 1 = Vertices 1 + 2
-							// Edge 2 = Vertices 2 + 3
-							// Edge 3 = Vertices 3 + 4
-							// Edge 4 = Vertices 4 + 1
-
-							// Create one of four possible combinations of
-							// vertices
-							switch (k) {
-							case 0:
-								vertexCombo.add(vertices.get(0));
-								vertexCombo.add(vertices.get(1));
-								break;
-							case 1:
-								vertexCombo.add(vertices.get(1));
-								vertexCombo.add(vertices.get(2));
-								break;
-							case 2:
-								vertexCombo.add(vertices.get(2));
-								vertexCombo.add(vertices.get(3));
-								break;
-							case 3:
-								vertexCombo.add(vertices.get(3));
-								vertexCombo.add(vertices.get(0));
-								break;
-							default:
-								break;
-							}
-
-							// Create a new edge and add to edges ArrayList
-							EdgeComponent edgeComponent = new EdgeComponent(
-									vertexCombo.get(0), vertexCombo.get(1));
-							edge = (Edge) factory
-									.createController(edgeComponent);
-							edge.setProperty("Id", Integer.toString(edgeId)); // Set
-																				// unique
-																				// edge
-																				// ID
-							edges.add(edge);
-
-							edgeIdList.add(edgeId);
-
-							edgeId++;
-						}
-
-						// Create new quad, add it to the MeshComponent
-<<<<<<< HEAD
-						FaceComponent quadComponent = new FaceComponent();
-						quad = (NekPolygon) factory
-								.createController(quadComponent);
-
-						for (Edge e : edges) {
-							quad.addEntity(e);
-						}
-
-=======
-						quad = new NekPolygon();
->>>>>>> feb047f0
-						quad.setPolygonProperties(materialId, groupNum);
-
-						// Set the boundary conditions of the quad by edge ID
-						int currEdgeId;
-						for (int k = 0; k < 4; k++) { // k < 6 for
-														// three-dimensional
-														// cases
-
-							// Grab the ID of one of the edges contained in the
-							// quad
-							currEdgeId = edgeIdList.get(k);
-
-							// Set the fluid boundary condition for that edge
-							if (ifFlow) {
-								quad.setFluidBoundaryCondition(currEdgeId,
-										fluidBoundaryConditions
-												.get(currEdgeId));
-							}
-
-							// Set the thermal boundary condition for that edge
-							if (ifHeat) {
-								quad.setThermalBoundaryCondition(currEdgeId,
-										thermalBoundaryConditions
-												.get(currEdgeId));
-							}
-
-							// Set the passive scalar boundary condition(s) for
-							// that edge (if any)
-							if (numPassiveScalars > 0) {
-
-								HashMap<Integer, BoundaryCondition> currSetScalars = new HashMap<Integer, BoundaryCondition>();
-
-								for (int ii = 1; ii <= numPassiveScalars; ii++) {
-
-									// Define the current set of scalar boundary
-									// conditions
-									currSetScalars = scalarBoundaryConditions
-											.get(ii);
-
-									// Set the passive scalar boundary condition
-									// for the current edge
-									quad.setOtherBoundaryCondition(currEdgeId,
-											ii, currSetScalars.get(currEdgeId));
-								}
-							}
-						}
-
-						quad.setProperty("Id", Integer.toString(quadId)); // Set
-																			// unique
-																			// quad
-																			// ID
-						mesh.addPolygon(quad); // Add the quad to the mesh
-						edgeIdList.clear(); // Clear the quad edge list
-
-						quadId++;
-
-						// Jump ahead to the next element/quad (if there is one)
-						j += (numDimensions + 1);
-					}
-
-					else {
-						j++;
-					}
-				}
-			}
-		}
-
-		// Return the Mesh Component containing mesh elements/quads with a
-		// set of (2 + NPSCAL) boundary conditions associated to each edge
-		return mesh;
-	}
-
-	/**
-	 * Loads the CURVED SIDES section of a reafile and returns the contents as a
-	 * MeshComponent of Quads.
-	 * 
-	 * @param reaLines
-	 *            Lines of the reafile as an ArrayList of Strings.
-	 * @return A DataComponent of Entries representing the contents of the
-	 *         CURVED SIDE DATA section.
-	 */
-	private MeshComponent loadCurvedSideData(ArrayList<String> reaLines) {
-
-		MeshComponent curvedSides = new MeshComponent();
-		curvedSides.setName("Curved Side Data");
-		curvedSides.setDescription("Elements contained in the Curved Side "
-				+ " section of a Nek5000 reafile");
-		curvedSides.setId(7);
-
-		// TODO to be implemented
-
-		return curvedSides;
-	}
-
-	/**
-	 * Reads in an ArrayList of Strings (lines read from a .rea file) and
-	 * returns an ArrayList of Objects containing the boundary conditions
-	 * extracted from the reafile. The returned ArrayList is of mixed type,
-	 * which necessitates it being of type Object. The contents are:
-	 * 
-	 * [0] : HashMap of fluid BoundaryCondition objects keyed on unique edge ID
-	 * [1] : HashMap of thermal BoundaryCondition objects keyed on unique edge
-	 * ID [2] : ArrayList of n HashMaps of passive scalar BoundaryCondition
-	 * objects keyed on unique edge ID, where n is an integer defined by the
-	 * NPSCAL parameter (ie. this.numPassiveScalars)
-	 * 
-	 * @param realLines
-	 *            Lines of the reafile as an ArrayList of Strings.
-	 * @return An ArrayList of BoundaryCondition HashMaps keyed on unique Edge
-	 *         IDs. Elements 0 and 1 are fluid and thermal boundary condition
-	 *         maps respecively. Elements 2 is an ArrayList of N HashMaps of
-	 *         passive scalar boundary conditions, where N is defined by NPSCAL
-	 *         in the PARAMETERS section (ie. this.numPassiveScalars)
-	 **/
-	private ArrayList<Object> loadBoundaryConditions(
-			ArrayList<String> reaLines) {
-
-		// Local declarations
-		ArrayList<Object> currCondition;
-
-		// Create the HashMaps of thermal and fluid boundary conditions
-		HashMap<Integer, BoundaryCondition> thermalBoundaryConditions = new HashMap<Integer, BoundaryCondition>();
-		HashMap<Integer, BoundaryCondition> fluidBoundaryConditions = new HashMap<Integer, BoundaryCondition>();
-
-		// Create an ArrayList to hold all HashMaps of passive scalar
-		// boundary conditions
-		ArrayList<HashMap<Integer, BoundaryCondition>> scalarBoundaryConditions = new ArrayList<HashMap<Integer, BoundaryCondition>>();
-
-		// Create an ArrayList of Objects to hold all the HashMaps of
-		// boundary conditions (to return)
-		ArrayList<Object> allBoundaryConditions = new ArrayList<Object>();
-
-		// Begin reading the input file lines
-		for (int i = 0; i < reaLines.size(); i++) {
-
-			/** --- Load FLUID boundary conditions --- **/
-
-			// Search for the fluid boundary conditions header
-			if (reaLines.get(i)
-					.contains("***** FLUID   BOUNDARY CONDITIONS *****")) {
-
-				// Jump the iterator 1 line ahead and begin reading in boundary
-				// conditions
-				i += 1;
-
-				for (int j = 0; j < numFluidElements * 4; j++) {
-
-					// Create the current boundary condition object
-					currCondition = buildBoundaryConditionPair(reaLines, i, j);
-
-					// Plug it (along with the unique edge ID it corresponds to)
-					// into the thermal boundary conditions HashMap
-					fluidBoundaryConditions.put((Integer) currCondition.get(0),
-							(BoundaryCondition) currCondition.get(1));
-				}
-
-				allBoundaryConditions.add(fluidBoundaryConditions);
-			}
-
-			/** --- Load THERMAL boundary conditions --- **/
-
-			// Search for the thermal boundary conditions header
-			if (reaLines.get(i)
-					.contains("***** THERMAL BOUNDARY CONDITIONS *****")) {
-
-				// Jump the iterator 1 line ahead and begin reading in boundary
-				// conditions
-				i += 1;
-
-				for (int j = 0; j < numThermalElements * 4; j++) {
-
-					// Create the current boundary condition object
-					currCondition = buildBoundaryConditionPair(reaLines, i, j);
-
-					// Plug it (along with the unique edge ID it corresponds to)
-					// into the thermal boundary conditions HashMap
-					thermalBoundaryConditions.put(
-							(Integer) currCondition.get(0),
-							(BoundaryCondition) currCondition.get(1));
-				}
-
-				allBoundaryConditions.add(thermalBoundaryConditions);
-			}
-
-			/** --- Load PASSIVE SCALAR boundary conditions (if any) --- **/
-			// Find the beginning of the passive scalar BC section
-			if (numPassiveScalars > 0 && reaLines.get(i)
-					.contains("***** PASSIVE SCALAR           "
-							+ "1 BOUNDARY CONDITIONS *****")) {
-
-				// Repeat the following for as many sets of passive scalar
-				// BCs as there are
-				for (int currScalarNum = 1; currScalarNum <= numPassiveScalars; currScalarNum++) {
-
-					// Search for the current scalar header
-					String passiveScalarHeader = "***** PASSIVE SCALAR           "
-							+ currScalarNum + " BOUNDARY CONDITIONS *****";
-					if (reaLines.get(i).contains(passiveScalarHeader)) {
-
-						// Create a HashMap for the current passive scalar
-						// boundary
-						// conditions
-						HashMap<Integer, BoundaryCondition> scalarBoundaryCondition = new HashMap<Integer, BoundaryCondition>();
-
-						// Jump the iterator 1 line ahead and begin reading
-						// in boundary
-						// conditions
-						i += 1;
-
-						for (int j = 0; j < numThermalElements * 4; j++) {
-
-							// Create the current boundary condition object
-							currCondition = buildBoundaryConditionPair(reaLines,
-									i, j);
-
-							// Plug it (along with the unique edge ID it
-							// corresponds to)
-							// into the passive scalar boundary conditions
-							// HashMap
-							scalarBoundaryCondition.put(
-									(Integer) currCondition.get(0),
-									(BoundaryCondition) currCondition.get(1));
-						}
-
-						// Append the HashMap to the list of all passive
-						// scalar
-						// boundary conditions
-						scalarBoundaryConditions.add(scalarBoundaryCondition);
-					}
-
-					// Append the list of all passive scalar boundary
-					// condition
-					// sets to the list of all boundary conditions
-					allBoundaryConditions.add(scalarBoundaryConditions);
-				}
-			}
-		}
-
-		return allBoundaryConditions;
-	}
-
-	/**
-	 * Loads the PRESOLVE/RESTART OPTIONS section of a reafile and returns the
-	 * contents as a DataComponent of Entries. Each line is set an Entry.
-	 * 
-	 * @param reaLines
-	 *            Lines of the reafile as an ArrayList of Strings.
-	 * @return A DataComponent of Entries representing the contents of the
-	 *         PRESOLVE/RESTART OPTIONS section.
-	 */
-	private DataComponent loadPresolveRestartOpts(ArrayList<String> reaLines) {
-
-		// Create a presolve/restart component to add entries
-		DataComponent presolveRestart = new DataComponent();
-		presolveRestart.setName("Pre-solve/Restart Options");
-		presolveRestart.setDescription("Entries contained in the Pre-solve/"
-				+ "Restart Options section of a Nek5000 reafile");
-		presolveRestart.setId(8);
-
-		Entry entry;
-		for (int i = 0; i < reaLines.size(); i++) {
-
-			// Search for the presolve/restart options heading
-			if (reaLines.get(i).contains("PRESOLVE/RESTART OPTIONS")) {
-
-				// Grab the number indicating the length of the presolve/restart
-				// options section (number of lines)
-				int strIndex = reaLines.get(i).indexOf("PRESOLVE/RESTART");
-				String numLinesStr = reaLines.get(i).substring(0, strIndex - 1)
-						.trim();
-				int numLines = Integer.parseInt(numLinesStr);
-
-				// Jump the iterator 1 line ahead (from the header) and begin
-				// reading in Entries
-				i += 1;
-				String currLine;
-				String[] splitLine;
-				String currValue;
-				for (int j = 0; j < numLines; j++) {
-
-					// Grab the current line
-					currLine = reaLines.get(i + j);
-					splitLine = currLine.trim().split("\\s+");
-
-					// Create a Nek Entry
-					entry = makeNekEntry(false);
-
-					// Construct the current value
-					currValue = "";
-					for (int k = 0; k < splitLine.length; k++) {
-						if (k != splitLine.length - 1) {
-							currValue += splitLine[k] + " ";
-						} else {
-							currValue += splitLine[k];
-						}
-					}
-
-					// Set the name, value and ID
-					entry.setName("Restart Option " + (j + 1));
-					entry.setValue(currValue);
-					entry.setId(j + 1);
-
-					// Append to the DataComponent
-					presolveRestart.addEntry(entry);
-				}
-			}
-		}
-
-		return presolveRestart;
-	}
-
-	/**
-	 * Loads the INITIAL CONDITIONS section of a reafile and returns the
-	 * contents as a DataComponent of Entries. Each line is set as an Entry.
-	 * Since Nek5000 no longer uses the Initial Conditions section, Entries are
-	 * tagged as not ready and thus won't be exposed to the user.
-	 * 
-	 * @param reaLines
-	 *            Lines of the reafile as an ArrayList of Strings.
-	 * @return A DataComponent of Entries representing the contents of the
-	 *         INITIAL CONDITIONS section.
-	 */
-	private DataComponent loadInitialConditions(ArrayList<String> reaLines) {
-
-		// Create an initial conditions component to add entries
-		DataComponent initialConditions = new DataComponent();
-		initialConditions.setName("Initial Conditions");
-		initialConditions.setDescription("Entries contained in the Initial "
-				+ "Conditions section of a Nek5000 reafile");
-		initialConditions.setId(9);
-
-		Entry entry;
-		for (int i = 0; i < reaLines.size(); i++) {
-
-			// Search for the initial conditions heading
-			if (reaLines.get(i).contains("INITIAL CONDITIONS")) {
-
-				// Grab the number indicating the length of the initial
-				// conditions section (number of lines)
-				int strIndex = reaLines.get(i).indexOf("INITIAL");
-				String numLinesStr = reaLines.get(i).substring(0, strIndex - 1)
-						.trim();
-				int numLines = Integer.parseInt(numLinesStr);
-
-				// Jump the iterator 1 line ahead (from the header) and begin
-				// reading in Entries
-				i += 1;
-				String currLine;
-				for (int j = 0; j < numLines; j++) {
-
-					// Grab the current line
-					currLine = reaLines.get(i + j);
-
-					// Create a Nek Entry
-					entry = makeNekEntry(false);
-
-					// Set the name, value and ID
-					entry.setName("Initial Condition " + (j + 1));
-					entry.setValue(currLine);
-					entry.setId(j + 1);
-					entry.setReady(false); // Don't need to expose to user
-
-					// Append to the DataComponent
-					initialConditions.addEntry(entry);
-				}
-			}
-		}
-
-		return initialConditions;
-	}
-
-	/**
-	 * Loads the DRIVE FORCE DATA section of a reafile and returns the contents
-	 * as a DataComponent of Entries. Each line is set as an Entry.
-	 * 
-	 * @param reaLines
-	 *            Lines of the reafile as an ArrayList of Strings.
-	 * @return A DataComponent of Entries representing the contents of the DRIVE
-	 *         FORCE DATA section.
-	 */
-	private DataComponent loadDriveForceData(ArrayList<String> reaLines) {
-
-		// Create a drive force data component to add entries
-		DataComponent driveForceData = new DataComponent();
-		driveForceData.setName("Drive Force Data");
-		driveForceData.setDescription("Entries contained in the Drive Force "
-				+ "Data section of a Nek5000 reafile");
-		driveForceData.setId(10);
-
-		Entry entry;
-		for (int i = 0; i < reaLines.size(); i++) {
-
-			// Search for the drive force data heading
-			if (reaLines.get(i).contains("***** DRIVE FORCE DATA *****")
-					&& reaLines.get(i + 1)
-							.contains("Lines of Drive force data follow")) {
-
-				// Grab the number on the next line indicating the length of the
-				// drive force data section (number of lines)
-				int strIndex = reaLines.get(i + 1)
-						.indexOf("Lines of Drive force data follow");
-				String numLinesStr = reaLines.get(i + 1)
-						.substring(0, strIndex - 1).trim();
-				int numLines = Integer.parseInt(numLinesStr);
-
-				// Jump the iterator 2 lines ahead (from the header) and begin
-				// reading in Entries
-				i += 2;
-				String currLine;
-				for (int j = 0; j < numLines; j++) {
-
-					// Grab the current line
-					currLine = reaLines.get(i + j);
-
-					// Create a Nek Entry
-					entry = makeNekEntry(false);
-
-					// Set the name, value and ID
-					entry.setName("Drive Force Data " + (j + 1));
-					entry.setValue(currLine);
-					entry.setId(j + 1);
-					entry.setReady(false); // Don't need to expose to user
-
-					// Append to the DataComponent
-					driveForceData.addEntry(entry);
-				}
-			}
-		}
-
-		return driveForceData;
-	}
-
-	/**
-	 * Loads the VARIABLE PROPERTY DATA section of a reafile and returns the
-	 * contents as a DataComponent of Entries. Each line is set as an Entry.
-	 * 
-	 * @param reaLines
-	 *            Lines of the reafile as an ArrayList of Strings.
-	 * @return A DataComponent of Entries representing the contents of the
-	 *         VARIABLE PROPERTY DATA section.
-	 */
-	private DataComponent loadVarPropertyData(ArrayList<String> reaLines) {
-
-		// Create a variable property data component to add entries
-		DataComponent varPropertyData = new DataComponent();
-		varPropertyData.setName("Variable Property Data");
-		varPropertyData.setDescription("Entries contained in the Variable "
-				+ "Property Data section of a Nek5000 reafile");
-		varPropertyData.setId(11);
-
-		Entry entry;
-		for (int i = 0; i < reaLines.size(); i++) {
-
-			// Search for the initial conditions heading
-			if (reaLines.get(i).contains("***** Variable Property Data ****")
-					&& reaLines.get(i + 1).contains("Lines follow")) {
-
-				// Grab the number on the next line indicating the length of the
-				// variable property data section (number of lines)
-				int strIndex = reaLines.get(i + 1).indexOf("Lines follow");
-				String numLinesStr = reaLines.get(i + 1)
-						.substring(0, strIndex - 1).trim();
-				int numLines = Integer.parseInt(numLinesStr);
-
-				// Jump the iterator 2 lines ahead (from the header) and begin
-				// reading in Entries
-				i += 2;
-				String currLine;
-				for (int j = 0; j < numLines; j++) {
-
-					// Grab the current line
-					currLine = reaLines.get(i + j);
-
-					// Create a Nek Entry
-					entry = makeNekEntry(false);
-
-					// Set the name, value and ID
-					entry.setName("Variable Property Data " + (j + 1));
-					entry.setValue(currLine);
-					entry.setId(j + 1);
-
-					// Append to the DataComponent
-					varPropertyData.addEntry(entry);
-				}
-			}
-		}
-
-		return varPropertyData;
-	}
-
-	/**
-	 * Loads the HISTORY AND INTEGRAL DATA section of a reafile and returns the
-	 * contents as a DataComponent of Entries. Each line is set as an Entry.
-	 * 
-	 * @param reaLines
-	 *            Lines of the reafile as an ArrayList of Strings.
-	 * @return A DataComponent of Entries representing the contents of the
-	 *         HISTORY AND INTEGRAL DATA section.
-	 */
-	private DataComponent loadHistoryIntegralData(ArrayList<String> reaLines) {
-
-		// Create a history and integral data component to add entries
-		DataComponent historyIntegralData = new DataComponent();
-		historyIntegralData.setName("History and Integral Data");
-		historyIntegralData.setDescription("Entries contained in the History "
-				+ "and Integral Data section of a Nek5000 reafile");
-		historyIntegralData.setId(12);
-
-		Entry entry;
-		for (int i = 0; i < reaLines.size(); i++) {
-
-			// Search for the initial conditions heading
-			if (reaLines.get(i)
-					.contains("***** HISTORY AND INTEGRAL DATA *****")
-					&& reaLines.get(i + 1).contains("POINTS")) {
-
-				// Grab the number on the next line indicating the length of the
-				// History & Integral data section (number of lines)
-				int strIndex = reaLines.get(i + 1).indexOf("POINTS");
-				String numLinesStr = reaLines.get(i + 1)
-						.substring(0, strIndex - 1).trim();
-				int numLines = Integer.parseInt(numLinesStr);
-
-				// Jump the iterator 2 lines ahead (from the header) and begin
-				// reading in Entries
-				i += 2;
-				String currLine;
-				for (int j = 0; j < numLines; j++) {
-
-					// Grab the current line
-					currLine = reaLines.get(i + j);
-
-					// Create a Nek Entry
-					entry = makeNekEntry(false);
-
-					/*
-					 * Format string for history and integral data points:
-					 * 
-					 * < 100,000 elements (1x, 11a1, 1x, 4i5) => 100,000
-					 * elements (1x, 11a1, 1x, 3i5, i10)
-					 * 
-					 * FIXME are no hist/int points for conj_ht example so this
-					 * doesn't matter for now, but the history/integral section
-					 * is formatting-sensitive and we will need to later figure
-					 * out a way so that it's not up to the user to get the
-					 * format correct
-					 */
-
-					// Set the name, value and ID
-					entry.setName("Point " + (j + 1));
-					entry.setValue(currLine);
-					entry.setId(j + 1);
-
-					// Append to the DataComponent
-					historyIntegralData.addEntry(entry);
-				}
-
-			}
-
-		}
-
-		return historyIntegralData;
-	}
-
-	/**
-	 * Loads the OUTPUT FIELD SPECIFICATION section of a reafile and returns the
-	 * contents as a DataComponent of Entries. Each line is set as an Entry.
-	 * 
-	 * @param reaLines
-	 *            Lines of the reafile as an ArrayList of Strings.
-	 * @return A DataComponent of Entries representing the contents of the
-	 *         OUTPUT FIELD SPECIFICATION section.
-	 */
-	private DataComponent loadOutputFieldSpec(ArrayList<String> reaLines) {
-
-		// Create a output field spec component to add entries
-		DataComponent outputFieldSpec = new DataComponent();
-		outputFieldSpec.setName("Output Field Specification");
-		outputFieldSpec.setDescription("Entries contained in the Output Field "
-				+ "Specification section of a Nek5000 reafile");
-		outputFieldSpec.setId(13);
-
-		Entry entry;
-		boolean isDiscrete;
-		for (int i = 0; i < reaLines.size(); i++) {
-
-			// Search for the initial conditions heading
-			if (reaLines.get(i)
-					.contains("***** OUTPUT FIELD SPECIFICATION *****")
-					&& reaLines.get(i + 1).contains("SPECIFICATIONS FOLLOW")) {
-
-				// Grab the number on the next line indicating the length of the
-				// Output Field Specification section (number of lines)
-				int strIndex = reaLines.get(i + 1)
-						.indexOf("SPECIFICATIONS FOLLOW");
-				String numLinesStr = reaLines.get(i + 1)
-						.substring(0, strIndex - 1).trim();
-				int numLines = Integer.parseInt(numLinesStr);
-
-				// Jump the iterator 2 lines ahead (from the header) and begin
-				// reading in Entries
-				i += 2;
-				String currLine;
-				String[] splitLine;
-				String currValue;
-				String currName;
-				for (int j = 0; j < numLines; j++) {
-
-					// Grab the current line
-					currLine = reaLines.get(i + j);
-					splitLine = currLine.trim().split("\\s+");
-
-					// Determine if the entry will have discrete values or not
-					isDiscrete = (currLine.contains("COORDINATES")
-							|| currLine.contains("VELOCITY")
-							|| currLine.contains("PRESSURE")
-							|| currLine.contains("TEMPERATURE"));
-
-					// Create a Nek Entry
-					entry = makeNekEntry(isDiscrete);
-
-					// Define the name and value
-					currValue = ("T".equals(splitLine[0]) ? "YES"
-							: ("F".equals(splitLine[0]) ? "NO" : splitLine[0]));
-					currName = "";
-					for (int k = 1; k < splitLine.length; k++) {
-						if (k != splitLine.length - 1) {
-							currName += splitLine[k] + " ";
-						} else {
-							currName += splitLine[k];
-						}
-					}
-
-					// Set the name, value and ID
-					entry.setName(currName);
-					entry.setValue(currValue);
-					entry.setId(j + 1);
-
-					// Append to the DataComponent
-					outputFieldSpec.addEntry(entry);
-				}
-
-			}
-
-		}
-
-		return outputFieldSpec;
-	}
-
-	/**
-	 * Loads the OBJECT SPECIFICATION section of a reafile and returns the
-	 * contents as a DataComponent of Entries. Each line is set as an Entry.
-	 * 
-	 * @param reaLines
-	 *            Lines of the reafile as an ArrayList of Strings.
-	 * @return A DataComponent of Entries representing the contents of the
-	 *         OBJECT SPECIFICATION section.
-	 */
-	private DataComponent loadObjectSpec(ArrayList<String> reaLines) {
-
-		// Create a object specification component to add entries
-		DataComponent objectSpec = new DataComponent();
-		objectSpec.setName("Object Specification");
-		objectSpec.setDescription("Entries contained in the Object "
-				+ "Specification section of a Nek5000 reafile");
-		objectSpec.setId(14);
-
-		Entry entry;
-		// Begin reading in the lines
-		for (int i = 0; i < reaLines.size(); i++) {
-
-			// Search for the object specification heading
-			if (reaLines.get(i).contains("***** OBJECT SPECIFICATION *****")) {
-
-				// Jump the iterator 1 line ahead (from the header) and begin
-				// reading in Entries
-				i += 1;
-				String currLine;
-				String[] splitLine;
-				String currValue;
-				String currName;
-				for (int j = 0; j < 4; j++) {
-
-					// Grab the current line
-					currLine = reaLines.get(i + j);
-					splitLine = currLine.trim().split("\\s+");
-
-					// Create a Nek Entry
-					entry = makeNekEntry(false);
-
-					// Specify the name and value
-					currValue = splitLine[0];
-					currName = splitLine[1];
-
-					// Set the name, value and ID
-					entry.setName(currName);
-					entry.setValue(currValue);
-					entry.setId(j + 1);
-
-					// Append to the DataComponent
-					objectSpec.addEntry(entry);
-				}
-			}
-		}
-
-		return objectSpec;
-	}
-
-	/**
-	 * Utility class to construct an Entry with default Nek values.
-	 * 
-	 * @return Constructed Entry with default Nek values.
-	 */
-	private Entry makeNekEntry(boolean isDiscrete) {
-
-		Entry entry;
-
-		// If entry's value can only be T/F
-		if (isDiscrete) {
-			entry = new Entry() {
-				@Override
-				protected void setup() {
-
-					// Set up the allowed discrete values
-					ArrayList<String> allowedValues = new ArrayList<String>();
-					allowedValues.add("NO");
-					allowedValues.add("YES");
-
-					this.setName("Nek5000 Default Entry");
-					this.tag = "";
-					this.ready = true;
-					this.setDescription("");
-					this.allowedValues = allowedValues;
-					this.defaultValue = "NO";
-					this.value = this.defaultValue;
-					this.allowedValueType = AllowedValueType.Discrete;
-				}
-			};
-		}
-
-		else {
-			entry = new Entry() {
-				@Override
-				protected void setup() {
-					this.setName("Nek5000 Default Entry");
-					this.tag = "";
-					this.ready = true;
-					this.setDescription("");
-					this.allowedValues = new ArrayList<String>();
-					this.defaultValue = "";
-					this.value = this.defaultValue;
-					this.allowedValueType = AllowedValueType.Undefined;
-				}
-			};
-		}
-
-		return entry;
-	}
-
-	/**
-	 * Utility class to trim a String of its whitespaces and returns any
-	 * remaining sequences of chars as an ArrayList<?>, where ? is String,
-	 * Integer, or Float
-	 * 
-	 * @param objectType
-	 *            The type of the returned ArrayList.
-	 * @param line
-	 *            The String of mixed whitespace and non-whitespace chars to be
-	 *            parsed into an ArrayList.
-	 * @return An ArrayList of type objectType.class that contains any
-	 *         non-whitespace sequences in line as elements.
-	 */
-	private ArrayList<?> parseLine(Class objectType, String line) {
-
-		// Local declaration
-		ArrayList<?> returnArray = null;
-
-		// Break up the line into a list of non-whitespace elements
-		String[] splitLine = line.trim().split("\\s+");
-		ArrayList<String> stringArray = new ArrayList<String>(
-				Arrays.asList(splitLine));
-
-		// Parse to the objectType class specified
-		if (objectType == String.class) {
-
-			// Set the return
-			returnArray = stringArray;
-		}
-
-		else if (objectType == Integer.class) {
-
-			// Create an integer array
-			ArrayList<Integer> intArray = new ArrayList<Integer>();
-
-			// Cast the String array to an Integer array
-			for (int j = 0; j < stringArray.size(); j++) {
-				intArray.add(Integer.parseInt(stringArray.get(j)));
-			}
-
-			// Set the return
-			returnArray = intArray;
-		}
-
-		else if (objectType == Float.class) {
-
-			// Create a float array
-			ArrayList<Float> floatArray = new ArrayList<Float>();
-
-			// Cast the String array to a Float array
-			for (int k = 0; k < stringArray.size(); k++) {
-				floatArray.add(Float.parseFloat(stringArray.get(k)));
-			}
-
-			// Set the return
-			returnArray = floatArray;
-		}
-
-		return returnArray;
-	}
-
-	/**
-	 * Creates a pairing of a BoundaryCondition to its unique Edge ID, returned
-	 * as an ArrayList of Objects (edge ID and BoundaryCondition are mixed type,
-	 * necessitating the return to of type Object). The Edge ID is the first
-	 * element, the the BoundaryCondition is the second element. This method
-	 * works for all sets of BoundaryConditions (fluid, thermal, passive
-	 * scalars).
-	 * 
-	 * @param reaLines
-	 *            Lines of the reafile as an ArrayList of Strings.
-	 * @param i
-	 *            The reafile line at which the MESH DATA begins.
-	 * @param j
-	 *            The current line being read inside the MESH DATA section.
-	 * @return An ArrayList containing the unique Edge ID in the first element,
-	 *         and the associated BoundaryCondition in the second element.
-	 */
-	private ArrayList<Object> buildBoundaryConditionPair(
-			ArrayList<String> reaLines, int i, int j) {
-
-		// Local declarations
-		String currLine;
-		ArrayList<Float> currBoundaryValues = new ArrayList<Float>();
-
-		int edgeId;
-		ArrayList<Float> values;
-		BoundaryCondition condition;
-		BoundaryConditionType type;
-
-		// Grab the current line
-		currLine = reaLines.get(i + j);
-
-		// Extract values from current boundary condition
-		String[] splitLine;
-		splitLine = currLine.trim().split("\\s+");
-
-		for (int k = 1; k <= 7; k++) {
-			currBoundaryValues.add(Float.parseFloat(splitLine[k]));
-		}
-
-		// Get the edge ID
-		edgeId = (int) (4 * (currBoundaryValues.get(0) - 1)
-				+ currBoundaryValues.get(1));
-
-		// Create the boundary condition object
-		condition = new BoundaryCondition();
-
-		// Set the boundary condition type
-		String rawType = splitLine[0];
-		type = BoundaryConditionType.fromId(rawType);
-		condition.setType(type);
-
-		// Set the boundary condition values
-		values = new ArrayList<Float>();
-		for (int k = 2; k < 7; k++) {
-			values.add(currBoundaryValues.get(k));
-		}
-		condition.setValues(values);
-
-		// Create an Array of Objects to return a unique edge ID and boundary
-		// condition object as a pair
-		ArrayList<Object> boundaryPair = new ArrayList<Object>();
-		boundaryPair.add(edgeId);
-		boundaryPair.add(condition);
-
-		return boundaryPair;
-	}
-
-	/**
-	 * Returns the last ProblemProperties object constructed by the NekReader.
-	 * Intended to be passed on as input for NekWriter.writeREAFile().
-	 * 
-	 * @return The last ProblemProperties object constructed
-	 */
-	public ProblemProperties getLastProperties() {
-		return properties;
-	}
-
-}
+/*******************************************************************************
+ * Copyright (c) 2014 UT-Battelle, LLC.
+ * All rights reserved. This program and the accompanying materials
+ * are made available under the terms of the Eclipse Public License v1.0
+ * which accompanies this distribution, and is available at
+ * http://www.eclipse.org/legal/epl-v10.html
+ *
+ * Contributors:
+ *   Initial API and implementation and/or initial documentation - Jay Jay Billings,
+ *   Jordan H. Deyton, Dasha Gorin, Alexander J. McCaskey, Taylor Patterson,
+ *   Claire Saunders, Matthew Wang, Anna Wojtowicz
+ *******************************************************************************/
+package org.eclipse.ice.nek5000;
+
+import java.io.File;
+import java.io.FileInputStream;
+import java.io.FileNotFoundException;
+import java.io.IOException;
+import java.util.ArrayList;
+import java.util.Arrays;
+import java.util.HashMap;
+
+import org.eclipse.ice.datastructures.ICEObject.Component;
+import org.eclipse.ice.datastructures.form.AllowedValueType;
+import org.eclipse.ice.datastructures.form.DataComponent;
+import org.eclipse.ice.datastructures.form.Entry;
+import org.eclipse.ice.datastructures.form.MeshComponent;
+import org.eclipse.ice.viz.service.geometry.shapes.FXShapeControllerFactory;
+import org.eclipse.ice.viz.service.modeling.Edge;
+import org.eclipse.ice.viz.service.modeling.EdgeComponent;
+import org.eclipse.ice.viz.service.modeling.FaceComponent;
+import org.eclipse.ice.viz.service.modeling.Vertex;
+import org.eclipse.ice.viz.service.modeling.VertexComponent;
+
+/**
+ * NekReader class is responsible for reading in the contents of a Nek5000 .rea
+ * file and converting it into appropriate data structures for ICE to use. Data
+ * structures used are broken down by the section of a reafile as follows:
+ * 
+ * ID Section Component Type Default Entry Status
+ * 
+ * 2) Parameters DataComponent ready 3) Passive Scalar Data DataComponent ready
+ * (but empty if NPSCAL = 0) 4) Logical Switches DataComponent ready 5) Pre-Nek
+ * Axes DataComponent not ready 6) Mesh Data MeshComponent ready 7) Curved Side
+ * Data MeshComponent not ready Boundary Conditions(+) ready 8) Presolve/Restart
+ * DataComponent ready 9) Initial Conditions DataComponent not ready (not used
+ * anymore) 10) Drive Force Data DataComponent not ready (not used anymore) 11)
+ * Variable Property Data DataComponent ready 12) History, Integral Data
+ * DataComponent ready 13) Output Field Spec DataComponent ready 14) Object Spec
+ * DataComponent ready
+ * 
+ * (+) Note: Boundary conditions are read and assigned to Quads during the MESH
+ * construction. The mesh and boundary conditions are coupled together and are
+ * not considered distinct Components.
+ * 
+ * Components are created and returned in the sequential order specified above.
+ * 
+ * The component IDs start at id = 2, as an example selection DataComponent (for
+ * toggling between Nek examples) is deliberately placed at the beginning of the
+ * NekModel Form (id = 1) when the Form is created.
+ * 
+ * @author Anna Wojtowicz
+ * 
+ */
+public class NekReader {
+
+	/**
+	 * Number of dimensions the problem is based in, defined by the NDIM
+	 * parameter in a .rea file, located on the line before the MESH COMPONENT
+	 * header.
+	 */
+	private int numDimensions;
+
+	/**
+	 * Boolean flag to determine if heat is solved for (ie. if there are any
+	 * thermal boundary conditions). Determined by the IFHEAT logical switch.
+	 */
+	private boolean ifHeat;
+
+	/**
+	 * Boolean flag to determine if fluid is solved for (ie. if there are any
+	 * fluid boundary conditions). Determined by the IFFLOW logical switch.
+	 */
+	private boolean ifFlow;
+
+	/**
+	 * Number of thermal elements/quads contained in the mesh.
+	 */
+	private int numThermalElements;
+
+	/**
+	 * Number of elements/quads which specifically house coolant/fluids. The
+	 * number of fluid elements can be less than or equal to the number of
+	 * thermal elements, but not greater.
+	 */
+	private int numFluidElements;
+
+	/**
+	 * Number of passive scalar boundary condition sets, as defined by the
+	 * NPSCAL value in the PARAMETERS section of a .rea file. Can be equal to or
+	 * greater than 0.
+	 */
+	private int numPassiveScalars;
+
+	/**
+	 * Properties of the problem read in (number of dimension, number of thermal
+	 * elements, number of fluid elements, number of passive scalar sets).
+	 */
+	private ProblemProperties properties;
+
+	// TODO Replace this hardcoded factory with one chosen by the user to
+	// genereate the correct views
+	private FXShapeControllerFactory factory = new FXShapeControllerFactory();
+
+	/**
+	 * Nullary constructor.
+	 */
+	public NekReader() {
+		super();
+		return;
+	}
+
+	/**
+	 * Reads in a reafile, and returns an ArrayList of Components representing
+	 * the contents of the file. Each section in a reafile is returned as one
+	 * Component. If the reafile is invalid, the method returns a null
+	 * ArrayList.
+	 * 
+	 * @param reaFile
+	 *            The Nek5000 reafile.
+	 * @return ArrayList containing all the reafile input as Components.
+	 * @throws IOException
+	 *             Thrown when readFileLines(...) fails to read or close its
+	 *             FileInputStream
+	 * @throws FileNotFoundException
+	 *             Thrown when readFileLines(...) fails to find the input file
+	 */
+	public ArrayList<Component> loadREAFile(File reaFile)
+			throws FileNotFoundException, IOException {
+
+		// Make sure the file is valid, otherwise just stop here
+		if (reaFile == null || !reaFile.isFile()) {
+			return null;
+		}
+
+		ArrayList<Component> components = new ArrayList<Component>();
+
+		// Read lines into an ArrayList of Strings
+		ArrayList<String> lines = readFileLines(reaFile);
+
+		// Load the input components
+		DataComponent parameters = loadParameters(lines);
+		DataComponent passiveScalarData = loadPassiveScalarData(lines);
+		DataComponent switches = loadLogicalSwitches(lines);
+		DataComponent preNekAxes = loadPreNekAxes(lines);
+		MeshComponent mesh = loadMesh(lines);
+		MeshComponent curvedSideData = loadCurvedSideData(lines);
+		DataComponent presolveRestartOpts = loadPresolveRestartOpts(lines);
+		DataComponent initialConditions = loadInitialConditions(lines);
+		DataComponent driveForceData = loadDriveForceData(lines);
+		DataComponent varPropertyData = loadVarPropertyData(lines);
+		DataComponent histIntegralData = loadHistoryIntegralData(lines);
+		DataComponent outputFieldSpec = loadOutputFieldSpec(lines);
+		DataComponent objectSpec = loadObjectSpec(lines);
+
+		// Add the components to the ArrayList
+		components.add(parameters);
+		components.add(passiveScalarData);
+		components.add(switches);
+		components.add(preNekAxes);
+		components.add(mesh);
+		components.add(curvedSideData);
+		components.add(presolveRestartOpts);
+		components.add(initialConditions);
+		components.add(driveForceData);
+		components.add(varPropertyData);
+		components.add(histIntegralData);
+		components.add(outputFieldSpec);
+		components.add(objectSpec);
+
+		// Set the ProblemProperties object
+		ProblemProperties properties = new ProblemProperties(numDimensions,
+				numThermalElements, numFluidElements, numPassiveScalars);
+		this.properties = properties;
+
+		// Return the components
+		return components;
+	}
+
+	/**
+	 * Utility class to read in a reafile and return its contents as an
+	 * ArrayList of Strings, broken at each newline character.
+	 * 
+	 * @param file
+	 *            The reafile to break up.
+	 * @return An ArrayList of Strings representing the lines of a reafile.
+	 * @throws FileNotFoundException
+	 *             Thrown when input file cannot be found
+	 * @throws IOException
+	 *             Thrown when the FileInputStream cannot be read or closed
+	 */
+	public ArrayList<String> readFileLines(File file)
+			throws FileNotFoundException, IOException {
+
+		// Convert to FileInputStream
+		FileInputStream fileStream = null;
+		fileStream = new FileInputStream(file);
+
+		// Read the FileInputStream and append to a StringBuffer
+		StringBuffer buffer = new StringBuffer();
+		int fileByte;
+		while ((fileByte = fileStream.read()) != -1) {
+			buffer.append((char) fileByte);
+		}
+
+		// Close the stream
+		fileStream.close();
+
+		// Break up the StringBuffer at each newline character
+		String[] bufferSplit = (buffer.toString()).split("\n");
+		ArrayList<String> fileLines = new ArrayList<String>(
+				Arrays.asList(bufferSplit));
+
+		return fileLines;
+	}
+
+	/**
+	 * Loads the PARAMETERS section of a reafile and returns the contents as a
+	 * DataComponent of Entries. Each line is set as an Entry.
+	 * 
+	 * @param reaLines
+	 *            Lines of the reafile as an ArrayList of Strings.
+	 * @return A DataComponent of Entries representing the contents of the
+	 *         PARAMETERS section.
+	 */
+	private DataComponent loadParameters(ArrayList<String> reaLines) {
+
+		// Create a parameters component to add entries
+		DataComponent parameters = new DataComponent();
+		parameters.setName("Parameters");
+		parameters.setDescription("Entries contained in the Parameters "
+				+ "section of a Nek5000 reafile");
+		parameters.setId(2);
+
+		Entry entry;
+		// Begin reading in the lines
+		for (int i = 0; i < reaLines.size(); i++) {
+
+			// Search for the parameters heading and 3 lines below indicating
+			// how many lines the parameters section is
+			if (reaLines.get(i).contains("****** PARAMETERS *****")
+					&& reaLines.get(i + 1).contains("NEKTON VERSION")
+					&& reaLines.get(i + 2).contains("DIMENSIONAL RUN")
+					&& reaLines.get(i + 3).contains("PARAMETERS FOLLOW")) {
+
+				// Grab the number indicating the length of the parameters
+				// section (number of lines)
+				int strIndex = reaLines.get(i + 3).indexOf("PARAMETERS FOLLOW");
+				String numLinesStr = reaLines.get(i + 3)
+						.substring(0, strIndex - 1).trim();
+				int numLines = Integer.parseInt(numLinesStr);
+
+				// Jump the iterator 4 lines ahead (from the header) and begin
+				// reading in Entries
+				i += 4;
+				String currLine;
+				String currDesc;
+				String[] splitLine = null;
+				for (int j = 0; j < numLines; j++) {
+
+					// Grab the current line
+					currLine = reaLines.get(i + j);
+					splitLine = currLine.trim().split("\\s+");
+
+					// If the current parameter is NPSCAL, define the value of
+					// numPassiveScalars
+					if (currLine.contains("NPSCAL")) {
+						ArrayList<String> npscalArray = (ArrayList<String>) parseLine(
+								String.class, currLine);
+						numPassiveScalars = Integer
+								.parseInt(npscalArray.get(0).substring(0, 1));
+					}
+
+					// Create a Nek Entry
+					entry = makeNekEntry(false);
+
+					// Construct the parameter description
+					currDesc = "";
+					for (int k = 2; k < splitLine.length; k++) {
+						currDesc += splitLine[k] + " ";
+					}
+
+					// Set name, description, value, and ID
+					entry.setValue(splitLine[0]);
+					if ((j + 1) < 100) {
+						entry.setName(String.format("p%02d", (j + 1)));
+					} else {
+						entry.setName(String.format("p%3d", (j + 1)));
+					}
+					entry.setDescription(currDesc);
+					entry.setId(j + 1);
+
+					// Append to DataComponent
+					parameters.addEntry(entry);
+				}
+			}
+		}
+
+		// Return the DataComponent containing parameter entries
+		return parameters;
+	}
+
+	/**
+	 * Loads the PASSIVE SCALAR DATA section of a reafile and returns the
+	 * contents as a DataComponent of Entries. Each line is set as an Entry. If
+	 * NPSCAL = 0, this DataComponent will have no entries.
+	 * 
+	 * @param reaLines
+	 *            Lines of the reafile as an ArrayList of Strings.
+	 * @return A DataComponent of Entries representing the contents of the
+	 *         PASSIVE SCALAR DATA section.
+	 */
+	private DataComponent loadPassiveScalarData(ArrayList<String> reaLines) {
+
+		// Create a passive scalar component to add entries
+		DataComponent passiveScalarData = new DataComponent();
+		passiveScalarData.setName("Passive Scalar Data");
+		passiveScalarData.setDescription("Entries contained in the Passive "
+				+ "Scalar Data section of a Nek5000 reafile");
+		passiveScalarData.setId(3);
+
+		// Only write these entries if there are >0 passive scalars defined
+		if (numPassiveScalars > 0) {
+
+			Entry entry;
+			for (int i = 0; i < reaLines.size(); i++) {
+
+				// Search for the passive scalar heading
+				if (reaLines.get(i).contains("Lines of passive scalar data")) {
+
+					// Grab the number indicating the length of the Passive
+					// Scalar Data section (number of lines)
+					int strIndex = reaLines.get(i)
+							.indexOf("Lines of passive scalar data");
+					String numLinesStr = reaLines.get(i)
+							.substring(0, strIndex - 1).trim();
+					int numLines = Integer.parseInt(numLinesStr);
+
+					// Jump the iterator 1 line ahead (from the header) and
+					// begin
+					// reading in Entries
+					i += 1;
+					String currLine;
+					String[] splitLine;
+					String currValue;
+					for (int j = 0; j < numLines; j++) {
+
+						// Grab the current line
+						currLine = reaLines.get(i + j);
+						splitLine = currLine.trim().split("\\s+");
+
+						// Create a Nek Entry
+						entry = makeNekEntry(false);
+
+						// Construct the current value
+						currValue = "";
+						for (int k = 0; k < splitLine.length; k++) {
+							if (k != splitLine.length - 1) {
+								currValue += splitLine[k] + " ";
+							} else {
+								currValue += splitLine[k];
+							}
+						}
+
+						// Set the name, description, value, and ID
+						entry.setName("Passive Scalar " + (j + 1));
+						entry.setDescription("");
+						entry.setValue(currValue);
+						entry.setId(j + 1);
+
+						// Append to the DataComponent
+						passiveScalarData.addEntry(entry);
+					}
+				}
+			}
+		}
+
+		return passiveScalarData;
+
+	}
+
+	/**
+	 * Loads the LOGICAL SWITCHES section of a reafile and returns the contents
+	 * as a DataComponent of Entries. Each line is set as an Entry.
+	 * 
+	 * @param reaLines
+	 *            Lines of the reafile as an ArrayList of Strings.
+	 * @return A DataComponent of Entries representing the contents of the
+	 *         LOGICAL SWITCHES section.
+	 */
+	private DataComponent loadLogicalSwitches(ArrayList<String> reaLines) {
+
+		// Create a switches component to add entries
+		DataComponent switches = new DataComponent();
+		switches.setName("Logical Switches");
+		switches.setDescription("Entries contained in the Logical Switches "
+				+ "section of a Nek5000 reafile");
+		switches.setId(4);
+
+		Entry entry;
+		for (int i = 0; i < reaLines.size(); i++) {
+
+			// Search for the logical switches heading indicating how many
+			// lines follow
+			if (reaLines.get(i).contains("LOGICAL SWITCHES FOLLOW")) {
+
+				// Grab the number indicating the length of the switches
+				// section (number of lines)
+				int strIndex = reaLines.get(i).indexOf("LOGICAL SWITCHES");
+				String numLinesStr = reaLines.get(i).substring(0, strIndex - 1)
+						.trim();
+				int numLines = Integer.parseInt(numLinesStr);
+
+				// Jump the iterator 1 lines ahead and begin reading in Entries
+				i += 1;
+				String currLine;
+				String[] splitLine;
+				String currValue;
+				String currName;
+				String currDesc;
+				for (int j = 0; j < numLines; j++) {
+
+					// Grab the current line
+					currLine = reaLines.get(i + j);
+					splitLine = currLine.trim().split("\\s+");
+
+					currValue = "";
+					currName = "";
+					currDesc = "";
+					// Check if line contains passive scalar flags (ie. >1 flag)
+					if (splitLine.length > 2) {
+
+						// Create a NekEntry
+						entry = makeNekEntry(false);
+
+						// Define the current entry name depending on which line
+						// it is
+						if (currLine.contains("IFNAV & IFADVC")) {
+
+							currName = "IFNAV && IFADVC"; // Eclipse form bug
+															// where single
+															// ampersands shows
+															// up as a space
+							currValue = String.format(
+									"%s %s %s %s %s %s %s " + "%s %s %s %s",
+									splitLine[0], splitLine[1], splitLine[2],
+									splitLine[3], splitLine[4], splitLine[5],
+									splitLine[6], splitLine[7], splitLine[8],
+									splitLine[9], splitLine[10]);
+
+							for (int k = 14; k < splitLine.length; k++) {
+								if (k != splitLine.length - 1) {
+									currDesc += splitLine[k] + " ";
+								} else {
+									currDesc += splitLine[k];
+								}
+							}
+						} else if (currLine.contains("IFTMSH")) {
+
+							currName = "IFTMSH";
+							currValue = String.format(
+									"%s %s %s %s %s %s %s " + "%s %s %s %s %s",
+									splitLine[0], splitLine[1], splitLine[2],
+									splitLine[3], splitLine[4], splitLine[5],
+									splitLine[6], splitLine[7], splitLine[8],
+									splitLine[9], splitLine[10], splitLine[11]);
+							for (int k = 13; k < splitLine.length; k++) {
+								if (k != splitLine.length - 1) {
+									currDesc += splitLine[k] + " ";
+								} else {
+									currDesc += splitLine[k];
+								}
+							}
+						}
+
+					}
+
+					// Otherwise it only contains one flag
+					else {
+
+						// Create a NekEntry
+						entry = makeNekEntry(true);
+
+						// Set the name and value
+						currValue = ("T".equals(splitLine[0]) ? "YES" : "NO");
+						currName = splitLine[1];
+
+						// Flag if there are heat/fluid solutions
+						if (currLine.contains("IFFLOW")) {
+							ifFlow = ("T".equals(splitLine[0]) ? true : false);
+						}
+						if (currLine.contains("IFHEAT")) {
+							ifHeat = ("T".equals(splitLine[0]) ? true : false);
+						}
+					}
+
+					// Set the name, value, and ID
+					entry.setName(currName);
+					entry.setValue(currValue);
+					entry.setId(j + 1);
+
+					// Append to the DataComponent
+					switches.addEntry(entry);
+				}
+			}
+		}
+
+		// Return the DataComponent containing logical switch entries
+		return switches;
+	}
+
+	/**
+	 * Loads the PRE-NEK AXES section of a reafile and returns the contents as a
+	 * DataComponent of Entries. Each line is set as an Entry. This
+	 * DataComponent will have no entries if NPSCAL = 0.
+	 * 
+	 * @param reaLines
+	 *            Lines of the reafile as an ArrayList of Strings.
+	 * @return A DataComponent of Entries representing the contents of the
+	 *         PRE-NEK AXES section.
+	 */
+	private DataComponent loadPreNekAxes(ArrayList<String> reaLines) {
+
+		// Create a PreNek Axes component to add entries
+		DataComponent preNekAxes = new DataComponent();
+		preNekAxes.setName("Pre-Nek Axes");
+		preNekAxes.setDescription("Entries contained in the Pre-Nek Axes "
+				+ "section of a Nek5000 reafile");
+		preNekAxes.setId(5);
+
+		Entry entry;
+		String[] splitLine;
+		String currValue;
+		String currName;
+		for (int i = 0; i < reaLines.size(); i++) {
+
+			// Search for the Pre-Nek axes line
+			if (reaLines.get(i).contains("XFAC,YFAC,XZERO,YZERO")) {
+
+				// Grab the current line
+				String currLine = reaLines.get(i);
+				splitLine = currLine.trim().split("\\s+");
+
+				// Create a Nek Entry
+				entry = makeNekEntry(false);
+
+				// Construct the current value and name
+				currValue = "";
+				currName = "";
+				currValue = String.format("%-13s %-13s %-13s %-13s",
+						splitLine[0], splitLine[1], splitLine[2], splitLine[3]);
+
+				for (int j = 4; j < splitLine.length; j++) {
+					if (j != splitLine.length - 1) {
+						currName += splitLine[j] + " ";
+					} else {
+						currName += splitLine[j];
+					}
+				}
+
+				// Set the name, value and ID
+				entry.setName(currName);
+				entry.setValue(currValue);
+				entry.setId(1); // There's only one Pre-Nek axes line
+				entry.setReady(false); // Don't need to expose this to user
+
+				// Append to the DataComponent
+				preNekAxes.addEntry(entry);
+			}
+		}
+
+		return preNekAxes;
+	}
+
+	/**
+	 * Loads the MESH DATA section of a reafile and returns the contents as a
+	 * MeshComponent of Quads. In the process of constructing elements (or
+	 * 'Quads' in ICE lexicon), the loadBoundaryConditions() method is called,
+	 * and each Quad is assigned a set of BoundaryCondition objects based on the
+	 * unique Edge IDs contained in that Quad.
+	 * 
+	 * Each Quad should have a minimum of two BoundaryConditions associated to
+	 * it (fluid and thermal boundary conditions). A Quad may have N more sets
+	 * of BoundaryConditions, where N is the value defined by NPSCAL in the
+	 * PARAMETERS section (ie. this.numPassiveScalars)
+	 * 
+	 * @param reaLines
+	 *            Lines of the reafile as an ArrayList of Strings.
+	 * @return MeshComponent containing the definition of all mesh elements()
+	 *         defined in the problem, with a set of BoundaryConditions
+	 *         associated to each Quad.
+	 **/
+	private MeshComponent loadMesh(ArrayList<String> reaLines) {
+
+		// Local declarations for file reading
+		String currLine;
+		ArrayList<Float> nextLine = null;
+		ArrayList<String> numbersLine = null;
+
+		// Local declarations for quad building
+		Vertex vertex;
+		Edge edge;
+		NekPolygon quad;
+		ArrayList<Vertex> vertices = null;
+		ArrayList<Edge> edges = null;
+		ArrayList<Vertex> vertexCombo = null;
+
+		// Keeps track of the unique edge IDs associated to the current quad
+		// for the purpose of assigning boundary conditions keyed on edge IDs
+		ArrayList<Integer> edgeIdList = null;
+
+		// Create a mesh component, quad and edge
+		MeshComponent mesh = new MeshComponent();
+		mesh.setName("Mesh Data");
+		mesh.setDescription("Elements contained in the Mesh section of a "
+				+ "Nek5000 reafile");
+		mesh.setId(6);
+
+		// Create containers to hold/index all the different sets of boundary
+		// conditions
+		ArrayList<Object> boundaryConditions;
+		HashMap<Integer, BoundaryCondition> fluidBoundaryConditions = null;
+		HashMap<Integer, BoundaryCondition> thermalBoundaryConditions = null;
+		ArrayList<HashMap<Integer, BoundaryCondition>> scalarBoundaryConditions = null;
+
+		// Begin reading the input file lines
+		for (int i = 0; i < reaLines.size(); i++) {
+
+			// Search for the mesh data heading
+			if ((reaLines.get(i).contains("**MESH DATA**")
+					|| reaLines.get(i).contains("*** MESH DATA ***"))
+					&& reaLines.get(i + 1).contains("NEL,NDIM,NELV")) {
+
+				// Grab the numbers on the next line (NEL,NDIM,NELV)
+				numbersLine = (ArrayList<String>) parseLine(String.class,
+						reaLines.get(i + 1));
+
+				// NEL = number of (thermal) elements used
+				// NDIM = number of dimensions
+				// NELV = number of fluid elements used (doesn't have to be same
+				// as number of thermal elements
+
+				numThermalElements = Integer.parseInt(numbersLine.get(0));
+				numDimensions = Integer.parseInt(numbersLine.get(1));
+				numFluidElements = Integer.parseInt(numbersLine.get(2));
+
+				// Start ID counters for quads, edges and vertices, all IDs
+				// must be unique
+				int edgeId = 1;
+				int vertexId = 1;
+				int quadId = 1;
+
+				// Load boundary conditions that will be assigned to
+				// element/quad edges
+				boundaryConditions = loadBoundaryConditions(reaLines);
+
+				// Determine what position the fluid, thermal and passive scalar
+				// boundary conditions are in the loaded boundaryConditions list
+				int fluidPosition = 0, thermalPosition = 0,
+						passiveScalPosition = 0;
+				if (ifFlow) {
+					fluidPosition = 0;
+				}
+				if (ifFlow && ifHeat) {
+					thermalPosition = 1;
+				} else if (!ifFlow && ifHeat) {
+					thermalPosition = 0;
+				}
+				if (numPassiveScalars > 0) {
+					passiveScalPosition = thermalPosition + 1;
+				}
+				if (ifFlow) {
+					fluidBoundaryConditions = (HashMap<Integer, BoundaryCondition>) boundaryConditions
+							.get(fluidPosition);
+				}
+				if (ifHeat) {
+					thermalBoundaryConditions = (HashMap<Integer, BoundaryCondition>) boundaryConditions
+							.get(thermalPosition);
+				}
+
+				if (numPassiveScalars > 0) {
+					scalarBoundaryConditions = (ArrayList<HashMap<Integer, BoundaryCondition>>) boundaryConditions
+							.get(passiveScalPosition);
+				}
+
+				// Jump the iterator 2 lines ahead and begin reading in
+				// elements/quads
+				i += 2;
+
+				String materialId;
+				int groupNum;
+				String[] splitLine;
+				int j = 0;
+				while (j < numThermalElements * (numDimensions + 1)) { // Each
+																		// element
+																		// is (1
+																		// header
+																		// + #
+																		// dimensions)
+																		// lines
+
+					// Grab the current line
+					currLine = reaLines.get(i + j);
+
+					// If current line is the beginning of a new element
+					if (currLine.contains("ELEMENT")) {
+
+						// Grab the material ID and group number
+						splitLine = currLine.trim().split("\\s+");
+						if (splitLine[3]
+								.charAt(splitLine[3].length() - 1) == ']') {
+							materialId = splitLine[3].substring(0,
+									splitLine[3].length() - 1);
+							groupNum = Integer.parseInt(splitLine[5]);
+						} else {
+							materialId = splitLine[3];
+							groupNum = Integer.parseInt(splitLine[6]);
+						}
+
+						// Create a new current element
+						ArrayList<ArrayList<Float>> currElement = new ArrayList<ArrayList<Float>>();
+
+						// Jump to the next line and parse as many lines as
+						// there
+						// are dimensions (ie. 2 dimensions = 2 lines of coords)
+						for (int k = 0; k < numDimensions; k++) {
+
+							// Parse line into an ArrayList and add to current
+							// element
+							nextLine = (ArrayList<Float>) parseLine(Float.class,
+									reaLines.get(i + j + k + 1));
+							currElement.add(nextLine);
+						}
+
+						// Construct a set of vertices
+						float x, y, z;
+						vertices = new ArrayList<Vertex>();
+
+						for (int k = 0; k < currElement.get(0).size(); k++) {
+
+							// Define the x,y,z coordinates
+							x = currElement.get(0).get(k);
+							y = currElement.get(1).get(k);
+							z = 0f;
+
+							// Create new vertex and add to vertices ArrayList
+							VertexComponent vertexComponent = new VertexComponent(
+									x, y, z);
+							vertex = (Vertex) factory
+									.createController(vertexComponent);
+							vertex.setProperty("Id",
+									Integer.toString(vertexId)); // Set unique
+																	// ID
+							vertices.add(vertex);
+
+							vertexId++;
+						}
+
+						// Construct combinations of vertices
+						edges = new ArrayList<Edge>();
+						edgeIdList = new ArrayList<Integer>();
+
+						for (int k = 0; k < 4; k++) {
+
+							vertexCombo = new ArrayList<Vertex>();
+
+							// Edge 1 = Vertices 1 + 2
+							// Edge 2 = Vertices 2 + 3
+							// Edge 3 = Vertices 3 + 4
+							// Edge 4 = Vertices 4 + 1
+
+							// Create one of four possible combinations of
+							// vertices
+							switch (k) {
+							case 0:
+								vertexCombo.add(vertices.get(0));
+								vertexCombo.add(vertices.get(1));
+								break;
+							case 1:
+								vertexCombo.add(vertices.get(1));
+								vertexCombo.add(vertices.get(2));
+								break;
+							case 2:
+								vertexCombo.add(vertices.get(2));
+								vertexCombo.add(vertices.get(3));
+								break;
+							case 3:
+								vertexCombo.add(vertices.get(3));
+								vertexCombo.add(vertices.get(0));
+								break;
+							default:
+								break;
+							}
+
+							// Create a new edge and add to edges ArrayList
+							EdgeComponent edgeComponent = new EdgeComponent(
+									vertexCombo.get(0), vertexCombo.get(1));
+							edge = (Edge) factory
+									.createController(edgeComponent);
+							edge.setProperty("Id", Integer.toString(edgeId)); // Set
+																				// unique
+																				// edge
+																				// ID
+							edges.add(edge);
+
+							edgeIdList.add(edgeId);
+
+							edgeId++;
+						}
+
+						// Create new quad, add it to the MeshComponent
+						FaceComponent quadComponent = new FaceComponent();
+						quad = (NekPolygon) factory
+								.createController(quadComponent);
+
+						for (Edge e : edges) {
+							quad.addEntity(e);
+						}
+
+						quad.setPolygonProperties(materialId, groupNum);
+
+						// Set the boundary conditions of the quad by edge ID
+						int currEdgeId;
+						for (int k = 0; k < 4; k++) { // k < 6 for
+														// three-dimensional
+														// cases
+
+							// Grab the ID of one of the edges contained in the
+							// quad
+							currEdgeId = edgeIdList.get(k);
+
+							// Set the fluid boundary condition for that edge
+							if (ifFlow) {
+								quad.setFluidBoundaryCondition(currEdgeId,
+										fluidBoundaryConditions
+												.get(currEdgeId));
+							}
+
+							// Set the thermal boundary condition for that edge
+							if (ifHeat) {
+								quad.setThermalBoundaryCondition(currEdgeId,
+										thermalBoundaryConditions
+												.get(currEdgeId));
+							}
+
+							// Set the passive scalar boundary condition(s) for
+							// that edge (if any)
+							if (numPassiveScalars > 0) {
+
+								HashMap<Integer, BoundaryCondition> currSetScalars = new HashMap<Integer, BoundaryCondition>();
+
+								for (int ii = 1; ii <= numPassiveScalars; ii++) {
+
+									// Define the current set of scalar boundary
+									// conditions
+									currSetScalars = scalarBoundaryConditions
+											.get(ii);
+
+									// Set the passive scalar boundary condition
+									// for the current edge
+									quad.setOtherBoundaryCondition(currEdgeId,
+											ii, currSetScalars.get(currEdgeId));
+								}
+							}
+						}
+
+						quad.setProperty("Id", Integer.toString(quadId)); // Set
+																			// unique
+																			// quad
+																			// ID
+						mesh.addPolygon(quad); // Add the quad to the mesh
+						edgeIdList.clear(); // Clear the quad edge list
+
+						quadId++;
+
+						// Jump ahead to the next element/quad (if there is one)
+						j += (numDimensions + 1);
+					}
+
+					else {
+						j++;
+					}
+				}
+			}
+		}
+
+		// Return the Mesh Component containing mesh elements/quads with a
+		// set of (2 + NPSCAL) boundary conditions associated to each edge
+		return mesh;
+	}
+
+	/**
+	 * Loads the CURVED SIDES section of a reafile and returns the contents as a
+	 * MeshComponent of Quads.
+	 * 
+	 * @param reaLines
+	 *            Lines of the reafile as an ArrayList of Strings.
+	 * @return A DataComponent of Entries representing the contents of the
+	 *         CURVED SIDE DATA section.
+	 */
+	private MeshComponent loadCurvedSideData(ArrayList<String> reaLines) {
+
+		MeshComponent curvedSides = new MeshComponent();
+		curvedSides.setName("Curved Side Data");
+		curvedSides.setDescription("Elements contained in the Curved Side "
+				+ " section of a Nek5000 reafile");
+		curvedSides.setId(7);
+
+		// TODO to be implemented
+
+		return curvedSides;
+	}
+
+	/**
+	 * Reads in an ArrayList of Strings (lines read from a .rea file) and
+	 * returns an ArrayList of Objects containing the boundary conditions
+	 * extracted from the reafile. The returned ArrayList is of mixed type,
+	 * which necessitates it being of type Object. The contents are:
+	 * 
+	 * [0] : HashMap of fluid BoundaryCondition objects keyed on unique edge ID
+	 * [1] : HashMap of thermal BoundaryCondition objects keyed on unique edge
+	 * ID [2] : ArrayList of n HashMaps of passive scalar BoundaryCondition
+	 * objects keyed on unique edge ID, where n is an integer defined by the
+	 * NPSCAL parameter (ie. this.numPassiveScalars)
+	 * 
+	 * @param realLines
+	 *            Lines of the reafile as an ArrayList of Strings.
+	 * @return An ArrayList of BoundaryCondition HashMaps keyed on unique Edge
+	 *         IDs. Elements 0 and 1 are fluid and thermal boundary condition
+	 *         maps respecively. Elements 2 is an ArrayList of N HashMaps of
+	 *         passive scalar boundary conditions, where N is defined by NPSCAL
+	 *         in the PARAMETERS section (ie. this.numPassiveScalars)
+	 **/
+	private ArrayList<Object> loadBoundaryConditions(
+			ArrayList<String> reaLines) {
+
+		// Local declarations
+		ArrayList<Object> currCondition;
+
+		// Create the HashMaps of thermal and fluid boundary conditions
+		HashMap<Integer, BoundaryCondition> thermalBoundaryConditions = new HashMap<Integer, BoundaryCondition>();
+		HashMap<Integer, BoundaryCondition> fluidBoundaryConditions = new HashMap<Integer, BoundaryCondition>();
+
+		// Create an ArrayList to hold all HashMaps of passive scalar
+		// boundary conditions
+		ArrayList<HashMap<Integer, BoundaryCondition>> scalarBoundaryConditions = new ArrayList<HashMap<Integer, BoundaryCondition>>();
+
+		// Create an ArrayList of Objects to hold all the HashMaps of
+		// boundary conditions (to return)
+		ArrayList<Object> allBoundaryConditions = new ArrayList<Object>();
+
+		// Begin reading the input file lines
+		for (int i = 0; i < reaLines.size(); i++) {
+
+			/** --- Load FLUID boundary conditions --- **/
+
+			// Search for the fluid boundary conditions header
+			if (reaLines.get(i)
+					.contains("***** FLUID   BOUNDARY CONDITIONS *****")) {
+
+				// Jump the iterator 1 line ahead and begin reading in boundary
+				// conditions
+				i += 1;
+
+				for (int j = 0; j < numFluidElements * 4; j++) {
+
+					// Create the current boundary condition object
+					currCondition = buildBoundaryConditionPair(reaLines, i, j);
+
+					// Plug it (along with the unique edge ID it corresponds to)
+					// into the thermal boundary conditions HashMap
+					fluidBoundaryConditions.put((Integer) currCondition.get(0),
+							(BoundaryCondition) currCondition.get(1));
+				}
+
+				allBoundaryConditions.add(fluidBoundaryConditions);
+			}
+
+			/** --- Load THERMAL boundary conditions --- **/
+
+			// Search for the thermal boundary conditions header
+			if (reaLines.get(i)
+					.contains("***** THERMAL BOUNDARY CONDITIONS *****")) {
+
+				// Jump the iterator 1 line ahead and begin reading in boundary
+				// conditions
+				i += 1;
+
+				for (int j = 0; j < numThermalElements * 4; j++) {
+
+					// Create the current boundary condition object
+					currCondition = buildBoundaryConditionPair(reaLines, i, j);
+
+					// Plug it (along with the unique edge ID it corresponds to)
+					// into the thermal boundary conditions HashMap
+					thermalBoundaryConditions.put(
+							(Integer) currCondition.get(0),
+							(BoundaryCondition) currCondition.get(1));
+				}
+
+				allBoundaryConditions.add(thermalBoundaryConditions);
+			}
+
+			/** --- Load PASSIVE SCALAR boundary conditions (if any) --- **/
+			// Find the beginning of the passive scalar BC section
+			if (numPassiveScalars > 0 && reaLines.get(i)
+					.contains("***** PASSIVE SCALAR           "
+							+ "1 BOUNDARY CONDITIONS *****")) {
+
+				// Repeat the following for as many sets of passive scalar
+				// BCs as there are
+				for (int currScalarNum = 1; currScalarNum <= numPassiveScalars; currScalarNum++) {
+
+					// Search for the current scalar header
+					String passiveScalarHeader = "***** PASSIVE SCALAR           "
+							+ currScalarNum + " BOUNDARY CONDITIONS *****";
+					if (reaLines.get(i).contains(passiveScalarHeader)) {
+
+						// Create a HashMap for the current passive scalar
+						// boundary
+						// conditions
+						HashMap<Integer, BoundaryCondition> scalarBoundaryCondition = new HashMap<Integer, BoundaryCondition>();
+
+						// Jump the iterator 1 line ahead and begin reading
+						// in boundary
+						// conditions
+						i += 1;
+
+						for (int j = 0; j < numThermalElements * 4; j++) {
+
+							// Create the current boundary condition object
+							currCondition = buildBoundaryConditionPair(reaLines,
+									i, j);
+
+							// Plug it (along with the unique edge ID it
+							// corresponds to)
+							// into the passive scalar boundary conditions
+							// HashMap
+							scalarBoundaryCondition.put(
+									(Integer) currCondition.get(0),
+									(BoundaryCondition) currCondition.get(1));
+						}
+
+						// Append the HashMap to the list of all passive
+						// scalar
+						// boundary conditions
+						scalarBoundaryConditions.add(scalarBoundaryCondition);
+					}
+
+					// Append the list of all passive scalar boundary
+					// condition
+					// sets to the list of all boundary conditions
+					allBoundaryConditions.add(scalarBoundaryConditions);
+				}
+			}
+		}
+
+		return allBoundaryConditions;
+	}
+
+	/**
+	 * Loads the PRESOLVE/RESTART OPTIONS section of a reafile and returns the
+	 * contents as a DataComponent of Entries. Each line is set an Entry.
+	 * 
+	 * @param reaLines
+	 *            Lines of the reafile as an ArrayList of Strings.
+	 * @return A DataComponent of Entries representing the contents of the
+	 *         PRESOLVE/RESTART OPTIONS section.
+	 */
+	private DataComponent loadPresolveRestartOpts(ArrayList<String> reaLines) {
+
+		// Create a presolve/restart component to add entries
+		DataComponent presolveRestart = new DataComponent();
+		presolveRestart.setName("Pre-solve/Restart Options");
+		presolveRestart.setDescription("Entries contained in the Pre-solve/"
+				+ "Restart Options section of a Nek5000 reafile");
+		presolveRestart.setId(8);
+
+		Entry entry;
+		for (int i = 0; i < reaLines.size(); i++) {
+
+			// Search for the presolve/restart options heading
+			if (reaLines.get(i).contains("PRESOLVE/RESTART OPTIONS")) {
+
+				// Grab the number indicating the length of the presolve/restart
+				// options section (number of lines)
+				int strIndex = reaLines.get(i).indexOf("PRESOLVE/RESTART");
+				String numLinesStr = reaLines.get(i).substring(0, strIndex - 1)
+						.trim();
+				int numLines = Integer.parseInt(numLinesStr);
+
+				// Jump the iterator 1 line ahead (from the header) and begin
+				// reading in Entries
+				i += 1;
+				String currLine;
+				String[] splitLine;
+				String currValue;
+				for (int j = 0; j < numLines; j++) {
+
+					// Grab the current line
+					currLine = reaLines.get(i + j);
+					splitLine = currLine.trim().split("\\s+");
+
+					// Create a Nek Entry
+					entry = makeNekEntry(false);
+
+					// Construct the current value
+					currValue = "";
+					for (int k = 0; k < splitLine.length; k++) {
+						if (k != splitLine.length - 1) {
+							currValue += splitLine[k] + " ";
+						} else {
+							currValue += splitLine[k];
+						}
+					}
+
+					// Set the name, value and ID
+					entry.setName("Restart Option " + (j + 1));
+					entry.setValue(currValue);
+					entry.setId(j + 1);
+
+					// Append to the DataComponent
+					presolveRestart.addEntry(entry);
+				}
+			}
+		}
+
+		return presolveRestart;
+	}
+
+	/**
+	 * Loads the INITIAL CONDITIONS section of a reafile and returns the
+	 * contents as a DataComponent of Entries. Each line is set as an Entry.
+	 * Since Nek5000 no longer uses the Initial Conditions section, Entries are
+	 * tagged as not ready and thus won't be exposed to the user.
+	 * 
+	 * @param reaLines
+	 *            Lines of the reafile as an ArrayList of Strings.
+	 * @return A DataComponent of Entries representing the contents of the
+	 *         INITIAL CONDITIONS section.
+	 */
+	private DataComponent loadInitialConditions(ArrayList<String> reaLines) {
+
+		// Create an initial conditions component to add entries
+		DataComponent initialConditions = new DataComponent();
+		initialConditions.setName("Initial Conditions");
+		initialConditions.setDescription("Entries contained in the Initial "
+				+ "Conditions section of a Nek5000 reafile");
+		initialConditions.setId(9);
+
+		Entry entry;
+		for (int i = 0; i < reaLines.size(); i++) {
+
+			// Search for the initial conditions heading
+			if (reaLines.get(i).contains("INITIAL CONDITIONS")) {
+
+				// Grab the number indicating the length of the initial
+				// conditions section (number of lines)
+				int strIndex = reaLines.get(i).indexOf("INITIAL");
+				String numLinesStr = reaLines.get(i).substring(0, strIndex - 1)
+						.trim();
+				int numLines = Integer.parseInt(numLinesStr);
+
+				// Jump the iterator 1 line ahead (from the header) and begin
+				// reading in Entries
+				i += 1;
+				String currLine;
+				for (int j = 0; j < numLines; j++) {
+
+					// Grab the current line
+					currLine = reaLines.get(i + j);
+
+					// Create a Nek Entry
+					entry = makeNekEntry(false);
+
+					// Set the name, value and ID
+					entry.setName("Initial Condition " + (j + 1));
+					entry.setValue(currLine);
+					entry.setId(j + 1);
+					entry.setReady(false); // Don't need to expose to user
+
+					// Append to the DataComponent
+					initialConditions.addEntry(entry);
+				}
+			}
+		}
+
+		return initialConditions;
+	}
+
+	/**
+	 * Loads the DRIVE FORCE DATA section of a reafile and returns the contents
+	 * as a DataComponent of Entries. Each line is set as an Entry.
+	 * 
+	 * @param reaLines
+	 *            Lines of the reafile as an ArrayList of Strings.
+	 * @return A DataComponent of Entries representing the contents of the DRIVE
+	 *         FORCE DATA section.
+	 */
+	private DataComponent loadDriveForceData(ArrayList<String> reaLines) {
+
+		// Create a drive force data component to add entries
+		DataComponent driveForceData = new DataComponent();
+		driveForceData.setName("Drive Force Data");
+		driveForceData.setDescription("Entries contained in the Drive Force "
+				+ "Data section of a Nek5000 reafile");
+		driveForceData.setId(10);
+
+		Entry entry;
+		for (int i = 0; i < reaLines.size(); i++) {
+
+			// Search for the drive force data heading
+			if (reaLines.get(i).contains("***** DRIVE FORCE DATA *****")
+					&& reaLines.get(i + 1)
+							.contains("Lines of Drive force data follow")) {
+
+				// Grab the number on the next line indicating the length of the
+				// drive force data section (number of lines)
+				int strIndex = reaLines.get(i + 1)
+						.indexOf("Lines of Drive force data follow");
+				String numLinesStr = reaLines.get(i + 1)
+						.substring(0, strIndex - 1).trim();
+				int numLines = Integer.parseInt(numLinesStr);
+
+				// Jump the iterator 2 lines ahead (from the header) and begin
+				// reading in Entries
+				i += 2;
+				String currLine;
+				for (int j = 0; j < numLines; j++) {
+
+					// Grab the current line
+					currLine = reaLines.get(i + j);
+
+					// Create a Nek Entry
+					entry = makeNekEntry(false);
+
+					// Set the name, value and ID
+					entry.setName("Drive Force Data " + (j + 1));
+					entry.setValue(currLine);
+					entry.setId(j + 1);
+					entry.setReady(false); // Don't need to expose to user
+
+					// Append to the DataComponent
+					driveForceData.addEntry(entry);
+				}
+			}
+		}
+
+		return driveForceData;
+	}
+
+	/**
+	 * Loads the VARIABLE PROPERTY DATA section of a reafile and returns the
+	 * contents as a DataComponent of Entries. Each line is set as an Entry.
+	 * 
+	 * @param reaLines
+	 *            Lines of the reafile as an ArrayList of Strings.
+	 * @return A DataComponent of Entries representing the contents of the
+	 *         VARIABLE PROPERTY DATA section.
+	 */
+	private DataComponent loadVarPropertyData(ArrayList<String> reaLines) {
+
+		// Create a variable property data component to add entries
+		DataComponent varPropertyData = new DataComponent();
+		varPropertyData.setName("Variable Property Data");
+		varPropertyData.setDescription("Entries contained in the Variable "
+				+ "Property Data section of a Nek5000 reafile");
+		varPropertyData.setId(11);
+
+		Entry entry;
+		for (int i = 0; i < reaLines.size(); i++) {
+
+			// Search for the initial conditions heading
+			if (reaLines.get(i).contains("***** Variable Property Data ****")
+					&& reaLines.get(i + 1).contains("Lines follow")) {
+
+				// Grab the number on the next line indicating the length of the
+				// variable property data section (number of lines)
+				int strIndex = reaLines.get(i + 1).indexOf("Lines follow");
+				String numLinesStr = reaLines.get(i + 1)
+						.substring(0, strIndex - 1).trim();
+				int numLines = Integer.parseInt(numLinesStr);
+
+				// Jump the iterator 2 lines ahead (from the header) and begin
+				// reading in Entries
+				i += 2;
+				String currLine;
+				for (int j = 0; j < numLines; j++) {
+
+					// Grab the current line
+					currLine = reaLines.get(i + j);
+
+					// Create a Nek Entry
+					entry = makeNekEntry(false);
+
+					// Set the name, value and ID
+					entry.setName("Variable Property Data " + (j + 1));
+					entry.setValue(currLine);
+					entry.setId(j + 1);
+
+					// Append to the DataComponent
+					varPropertyData.addEntry(entry);
+				}
+			}
+		}
+
+		return varPropertyData;
+	}
+
+	/**
+	 * Loads the HISTORY AND INTEGRAL DATA section of a reafile and returns the
+	 * contents as a DataComponent of Entries. Each line is set as an Entry.
+	 * 
+	 * @param reaLines
+	 *            Lines of the reafile as an ArrayList of Strings.
+	 * @return A DataComponent of Entries representing the contents of the
+	 *         HISTORY AND INTEGRAL DATA section.
+	 */
+	private DataComponent loadHistoryIntegralData(ArrayList<String> reaLines) {
+
+		// Create a history and integral data component to add entries
+		DataComponent historyIntegralData = new DataComponent();
+		historyIntegralData.setName("History and Integral Data");
+		historyIntegralData.setDescription("Entries contained in the History "
+				+ "and Integral Data section of a Nek5000 reafile");
+		historyIntegralData.setId(12);
+
+		Entry entry;
+		for (int i = 0; i < reaLines.size(); i++) {
+
+			// Search for the initial conditions heading
+			if (reaLines.get(i)
+					.contains("***** HISTORY AND INTEGRAL DATA *****")
+					&& reaLines.get(i + 1).contains("POINTS")) {
+
+				// Grab the number on the next line indicating the length of the
+				// History & Integral data section (number of lines)
+				int strIndex = reaLines.get(i + 1).indexOf("POINTS");
+				String numLinesStr = reaLines.get(i + 1)
+						.substring(0, strIndex - 1).trim();
+				int numLines = Integer.parseInt(numLinesStr);
+
+				// Jump the iterator 2 lines ahead (from the header) and begin
+				// reading in Entries
+				i += 2;
+				String currLine;
+				for (int j = 0; j < numLines; j++) {
+
+					// Grab the current line
+					currLine = reaLines.get(i + j);
+
+					// Create a Nek Entry
+					entry = makeNekEntry(false);
+
+					/*
+					 * Format string for history and integral data points:
+					 * 
+					 * < 100,000 elements (1x, 11a1, 1x, 4i5) => 100,000
+					 * elements (1x, 11a1, 1x, 3i5, i10)
+					 * 
+					 * FIXME are no hist/int points for conj_ht example so this
+					 * doesn't matter for now, but the history/integral section
+					 * is formatting-sensitive and we will need to later figure
+					 * out a way so that it's not up to the user to get the
+					 * format correct
+					 */
+
+					// Set the name, value and ID
+					entry.setName("Point " + (j + 1));
+					entry.setValue(currLine);
+					entry.setId(j + 1);
+
+					// Append to the DataComponent
+					historyIntegralData.addEntry(entry);
+				}
+
+			}
+
+		}
+
+		return historyIntegralData;
+	}
+
+	/**
+	 * Loads the OUTPUT FIELD SPECIFICATION section of a reafile and returns the
+	 * contents as a DataComponent of Entries. Each line is set as an Entry.
+	 * 
+	 * @param reaLines
+	 *            Lines of the reafile as an ArrayList of Strings.
+	 * @return A DataComponent of Entries representing the contents of the
+	 *         OUTPUT FIELD SPECIFICATION section.
+	 */
+	private DataComponent loadOutputFieldSpec(ArrayList<String> reaLines) {
+
+		// Create a output field spec component to add entries
+		DataComponent outputFieldSpec = new DataComponent();
+		outputFieldSpec.setName("Output Field Specification");
+		outputFieldSpec.setDescription("Entries contained in the Output Field "
+				+ "Specification section of a Nek5000 reafile");
+		outputFieldSpec.setId(13);
+
+		Entry entry;
+		boolean isDiscrete;
+		for (int i = 0; i < reaLines.size(); i++) {
+
+			// Search for the initial conditions heading
+			if (reaLines.get(i)
+					.contains("***** OUTPUT FIELD SPECIFICATION *****")
+					&& reaLines.get(i + 1).contains("SPECIFICATIONS FOLLOW")) {
+
+				// Grab the number on the next line indicating the length of the
+				// Output Field Specification section (number of lines)
+				int strIndex = reaLines.get(i + 1)
+						.indexOf("SPECIFICATIONS FOLLOW");
+				String numLinesStr = reaLines.get(i + 1)
+						.substring(0, strIndex - 1).trim();
+				int numLines = Integer.parseInt(numLinesStr);
+
+				// Jump the iterator 2 lines ahead (from the header) and begin
+				// reading in Entries
+				i += 2;
+				String currLine;
+				String[] splitLine;
+				String currValue;
+				String currName;
+				for (int j = 0; j < numLines; j++) {
+
+					// Grab the current line
+					currLine = reaLines.get(i + j);
+					splitLine = currLine.trim().split("\\s+");
+
+					// Determine if the entry will have discrete values or not
+					isDiscrete = (currLine.contains("COORDINATES")
+							|| currLine.contains("VELOCITY")
+							|| currLine.contains("PRESSURE")
+							|| currLine.contains("TEMPERATURE"));
+
+					// Create a Nek Entry
+					entry = makeNekEntry(isDiscrete);
+
+					// Define the name and value
+					currValue = ("T".equals(splitLine[0]) ? "YES"
+							: ("F".equals(splitLine[0]) ? "NO" : splitLine[0]));
+					currName = "";
+					for (int k = 1; k < splitLine.length; k++) {
+						if (k != splitLine.length - 1) {
+							currName += splitLine[k] + " ";
+						} else {
+							currName += splitLine[k];
+						}
+					}
+
+					// Set the name, value and ID
+					entry.setName(currName);
+					entry.setValue(currValue);
+					entry.setId(j + 1);
+
+					// Append to the DataComponent
+					outputFieldSpec.addEntry(entry);
+				}
+
+			}
+
+		}
+
+		return outputFieldSpec;
+	}
+
+	/**
+	 * Loads the OBJECT SPECIFICATION section of a reafile and returns the
+	 * contents as a DataComponent of Entries. Each line is set as an Entry.
+	 * 
+	 * @param reaLines
+	 *            Lines of the reafile as an ArrayList of Strings.
+	 * @return A DataComponent of Entries representing the contents of the
+	 *         OBJECT SPECIFICATION section.
+	 */
+	private DataComponent loadObjectSpec(ArrayList<String> reaLines) {
+
+		// Create a object specification component to add entries
+		DataComponent objectSpec = new DataComponent();
+		objectSpec.setName("Object Specification");
+		objectSpec.setDescription("Entries contained in the Object "
+				+ "Specification section of a Nek5000 reafile");
+		objectSpec.setId(14);
+
+		Entry entry;
+		// Begin reading in the lines
+		for (int i = 0; i < reaLines.size(); i++) {
+
+			// Search for the object specification heading
+			if (reaLines.get(i).contains("***** OBJECT SPECIFICATION *****")) {
+
+				// Jump the iterator 1 line ahead (from the header) and begin
+				// reading in Entries
+				i += 1;
+				String currLine;
+				String[] splitLine;
+				String currValue;
+				String currName;
+				for (int j = 0; j < 4; j++) {
+
+					// Grab the current line
+					currLine = reaLines.get(i + j);
+					splitLine = currLine.trim().split("\\s+");
+
+					// Create a Nek Entry
+					entry = makeNekEntry(false);
+
+					// Specify the name and value
+					currValue = splitLine[0];
+					currName = splitLine[1];
+
+					// Set the name, value and ID
+					entry.setName(currName);
+					entry.setValue(currValue);
+					entry.setId(j + 1);
+
+					// Append to the DataComponent
+					objectSpec.addEntry(entry);
+				}
+			}
+		}
+
+		return objectSpec;
+	}
+
+	/**
+	 * Utility class to construct an Entry with default Nek values.
+	 * 
+	 * @return Constructed Entry with default Nek values.
+	 */
+	private Entry makeNekEntry(boolean isDiscrete) {
+
+		Entry entry;
+
+		// If entry's value can only be T/F
+		if (isDiscrete) {
+			entry = new Entry() {
+				@Override
+				protected void setup() {
+
+					// Set up the allowed discrete values
+					ArrayList<String> allowedValues = new ArrayList<String>();
+					allowedValues.add("NO");
+					allowedValues.add("YES");
+
+					this.setName("Nek5000 Default Entry");
+					this.tag = "";
+					this.ready = true;
+					this.setDescription("");
+					this.allowedValues = allowedValues;
+					this.defaultValue = "NO";
+					this.value = this.defaultValue;
+					this.allowedValueType = AllowedValueType.Discrete;
+				}
+			};
+		}
+
+		else {
+			entry = new Entry() {
+				@Override
+				protected void setup() {
+					this.setName("Nek5000 Default Entry");
+					this.tag = "";
+					this.ready = true;
+					this.setDescription("");
+					this.allowedValues = new ArrayList<String>();
+					this.defaultValue = "";
+					this.value = this.defaultValue;
+					this.allowedValueType = AllowedValueType.Undefined;
+				}
+			};
+		}
+
+		return entry;
+	}
+
+	/**
+	 * Utility class to trim a String of its whitespaces and returns any
+	 * remaining sequences of chars as an ArrayList<?>, where ? is String,
+	 * Integer, or Float
+	 * 
+	 * @param objectType
+	 *            The type of the returned ArrayList.
+	 * @param line
+	 *            The String of mixed whitespace and non-whitespace chars to be
+	 *            parsed into an ArrayList.
+	 * @return An ArrayList of type objectType.class that contains any
+	 *         non-whitespace sequences in line as elements.
+	 */
+	private ArrayList<?> parseLine(Class objectType, String line) {
+
+		// Local declaration
+		ArrayList<?> returnArray = null;
+
+		// Break up the line into a list of non-whitespace elements
+		String[] splitLine = line.trim().split("\\s+");
+		ArrayList<String> stringArray = new ArrayList<String>(
+				Arrays.asList(splitLine));
+
+		// Parse to the objectType class specified
+		if (objectType == String.class) {
+
+			// Set the return
+			returnArray = stringArray;
+		}
+
+		else if (objectType == Integer.class) {
+
+			// Create an integer array
+			ArrayList<Integer> intArray = new ArrayList<Integer>();
+
+			// Cast the String array to an Integer array
+			for (int j = 0; j < stringArray.size(); j++) {
+				intArray.add(Integer.parseInt(stringArray.get(j)));
+			}
+
+			// Set the return
+			returnArray = intArray;
+		}
+
+		else if (objectType == Float.class) {
+
+			// Create a float array
+			ArrayList<Float> floatArray = new ArrayList<Float>();
+
+			// Cast the String array to a Float array
+			for (int k = 0; k < stringArray.size(); k++) {
+				floatArray.add(Float.parseFloat(stringArray.get(k)));
+			}
+
+			// Set the return
+			returnArray = floatArray;
+		}
+
+		return returnArray;
+	}
+
+	/**
+	 * Creates a pairing of a BoundaryCondition to its unique Edge ID, returned
+	 * as an ArrayList of Objects (edge ID and BoundaryCondition are mixed type,
+	 * necessitating the return to of type Object). The Edge ID is the first
+	 * element, the the BoundaryCondition is the second element. This method
+	 * works for all sets of BoundaryConditions (fluid, thermal, passive
+	 * scalars).
+	 * 
+	 * @param reaLines
+	 *            Lines of the reafile as an ArrayList of Strings.
+	 * @param i
+	 *            The reafile line at which the MESH DATA begins.
+	 * @param j
+	 *            The current line being read inside the MESH DATA section.
+	 * @return An ArrayList containing the unique Edge ID in the first element,
+	 *         and the associated BoundaryCondition in the second element.
+	 */
+	private ArrayList<Object> buildBoundaryConditionPair(
+			ArrayList<String> reaLines, int i, int j) {
+
+		// Local declarations
+		String currLine;
+		ArrayList<Float> currBoundaryValues = new ArrayList<Float>();
+
+		int edgeId;
+		ArrayList<Float> values;
+		BoundaryCondition condition;
+		BoundaryConditionType type;
+
+		// Grab the current line
+		currLine = reaLines.get(i + j);
+
+		// Extract values from current boundary condition
+		String[] splitLine;
+		splitLine = currLine.trim().split("\\s+");
+
+		for (int k = 1; k <= 7; k++) {
+			currBoundaryValues.add(Float.parseFloat(splitLine[k]));
+		}
+
+		// Get the edge ID
+		edgeId = (int) (4 * (currBoundaryValues.get(0) - 1)
+				+ currBoundaryValues.get(1));
+
+		// Create the boundary condition object
+		condition = new BoundaryCondition();
+
+		// Set the boundary condition type
+		String rawType = splitLine[0];
+		type = BoundaryConditionType.fromId(rawType);
+		condition.setType(type);
+
+		// Set the boundary condition values
+		values = new ArrayList<Float>();
+		for (int k = 2; k < 7; k++) {
+			values.add(currBoundaryValues.get(k));
+		}
+		condition.setValues(values);
+
+		// Create an Array of Objects to return a unique edge ID and boundary
+		// condition object as a pair
+		ArrayList<Object> boundaryPair = new ArrayList<Object>();
+		boundaryPair.add(edgeId);
+		boundaryPair.add(condition);
+
+		return boundaryPair;
+	}
+
+	/**
+	 * Returns the last ProblemProperties object constructed by the NekReader.
+	 * Intended to be passed on as input for NekWriter.writeREAFile().
+	 * 
+	 * @return The last ProblemProperties object constructed
+	 */
+	public ProblemProperties getLastProperties() {
+		return properties;
+	}
+
+}