/*******************************************************************************
 * Copyright (c) 2012, 2014- UT-Battelle, LLC.
 * All rights reserved. This program and the accompanying materials
 * are made available under the terms of the Eclipse Public License v1.0
 * which accompanies this distribution, and is available at
 * http://www.eclipse.org/legal/epl-v10.html
 *
 * Contributors:
 *   Initial API and implementation and/or initial documentation - Jay Jay Billings,
 *   Jordan H. Deyton, Dasha Gorin, Alexander J. McCaskey, Taylor Patterson,
 *   Claire Saunders, Matthew Wang, Anna Wojtowicz
 *******************************************************************************/
package org.eclipse.ice.client.widgets;

import java.util.ArrayList;
import java.util.Arrays;
import java.util.HashMap;
import java.util.Iterator;
import java.util.Map;
import java.util.Map.Entry;

import org.eclipse.core.filesystem.EFS;
import org.eclipse.core.filesystem.IFileStore;
import org.eclipse.ice.client.widgets.viz.service.IPlot;
import org.eclipse.ice.client.widgets.viz.service.IVizService;
import org.eclipse.ice.client.widgets.viz.service.IVizServiceFactory;
import org.eclipse.ice.datastructures.ICEObject.IUpdateable;
import org.eclipse.ice.datastructures.ICEObject.IUpdateableListener;
import org.eclipse.ice.datastructures.form.ResourceComponent;
import org.eclipse.ice.datastructures.resource.ICEResource;
import org.eclipse.ice.datastructures.resource.VizResource;
import org.eclipse.ice.iclient.uiwidgets.ISimpleResourceProvider;
import org.eclipse.jface.viewers.ISelection;
import org.eclipse.swt.SWT;
import org.eclipse.swt.SWTError;
import org.eclipse.swt.browser.Browser;
import org.eclipse.swt.custom.StackLayout;
import org.eclipse.swt.events.DisposeEvent;
import org.eclipse.swt.events.DisposeListener;
import org.eclipse.swt.layout.FillLayout;
import org.eclipse.swt.widgets.Composite;
import org.eclipse.swt.widgets.Control;
import org.eclipse.swt.widgets.Display;
import org.eclipse.ui.ISelectionListener;
import org.eclipse.ui.IWorkbenchPage;
import org.eclipse.ui.IWorkbenchPart;
import org.eclipse.ui.IWorkbenchWindow;
import org.eclipse.ui.PartInitException;
import org.eclipse.ui.PlatformUI;
import org.eclipse.ui.forms.IManagedForm;
import org.eclipse.ui.forms.editor.FormEditor;
import org.eclipse.ui.forms.widgets.FormToolkit;
import org.eclipse.ui.ide.FileStoreEditorInput;

/**
 * This class is a FormPage that creates a page with table and metadata viewing
 * area for an ICE ResourceComponent.
 * 
 * @authors Jay Jay Billings, Taylor Patterson, Anna Wojtowicz, Jordan Deyton
 */
public class ICEResourcePage extends ICEFormPage implements ISelectionListener,
		IUpdateableListener {

	/**
	 * The ResourceComponent drawn by this page.
	 */
	private ResourceComponent resourceComponent;

	/**
	 * The current resource being managed by this page.
	 */
	private ICEResource currentResource = null;

	/**
	 * The ICEResourceView that holds resources for this page to display.
	 */
	private ICEResourceView resourceView;
	
	/**
	 * The workbench page used by this ICEResourcePage.
	 */
	
	private IWorkbenchPage workbenchPage;
		
	/**
	 * The primary composite for rendering the page.
	 */
	private Composite pageComposite;

	/**
	 * The layout that stacks the plot and browser composites. We use a
	 * StackLayout because we only show either the {@link #browser} or the
	 * {@link #plotComposite}.
	 */
	private final StackLayout stackLayout = new StackLayout();

	/**
	 * A browser to display the files/images from resources.
	 */
	private Browser browser;

	/**
	 * The service factory for visualization tools. This can be queried for
	 * visualization services.
	 */
	private IVizServiceFactory vizFactory;

	/**
	 * The map that holds any existing plots, keyed on the resource IDs.
	 */
	private final Map<String, IPlot> plots;
	
	/**
	 * The map that holds any drawn plots, keyed on the resource IDs. A
	 * Composite should only be added to this map if it already exists in
	 * {@link #plots}.
	 */
	private final Map<String, Composite> plotComposites;
	
	/**
	 * A list of file extensions that the ICEResourcePage should be treat as 
	 * text files and opened via the default Eclipse text editor.
	 */
	private ArrayList<String> textFileExtensions;

	/**
	 * The default constructor.
	 * 
	 * @param editor
	 *            The FormEditor for which the Page should be constructed. This
	 *            should be an {@link ICEFormEditor}.
	 * @param id
	 *            The id of the page.
	 * @param title
	 *            The title of the page.
	 */
	public ICEResourcePage(FormEditor editor, String id, String title) {

		// Call the super constructor
		super(editor, id, title);

		// Set the ICEFormEditor
		if (!(editor instanceof ICEFormEditor)) {
			System.out.println("ICEResourcePage Message: Invalid FormEditor.");
		}

		// Setup the plot maps.
		plots = new HashMap<String, IPlot>();
		plotComposites = new HashMap<String, Composite>();
		
		// Create the list of text file extensions
		String[] extensions = {"txt", "sh", "i", "csv"};
		textFileExtensions = new ArrayList<String>(Arrays.asList(extensions));
		
		return;
	}

	/**
	 * This operation overrides the default/abstract implementation of
	 * FormPage.createFormContents to create the contents of the
	 * ICEResourcePage.
	 * 
	 * @param managedForm
	 *            The Form widget on which the ICEResourcePage exists.
	 */
	protected void createFormContent(IManagedForm managedForm) {

		// Local Declarations
		final FormToolkit toolkit = managedForm.getToolkit();

		// Try to show the Resource View.
		try {
			getSite().getWorkbenchWindow().getActivePage()
					.showView(ICEResourceView.ID);
		} catch (PartInitException e) {
			e.printStackTrace();
		}
		// Get the Resource View and set its content to this page's
		// ResourceComponent.
		resourceView = (ICEResourceView) getSite().getWorkbenchWindow()
				.getActivePage().findView(ICEResourceView.ID);

		// Get the parent Composite for the Resource Page widgets and set its
		// layout to the StackLayout.
		pageComposite = managedForm.getForm().getBody();
		pageComposite.setLayout(stackLayout);

		// Register the page as a selection listener. The page returned by
		// getPage() is not the same as this page! There are some subtle UI
		// differences under the hood.
		getSite().getPage().addSelectionListener(this);
		// Add a dispose event listener on the parent. If disposed at any point,
		// remove it from the workbench's SelectionService listeners (or else it
		// will attempt to refresh disposed widgets).
		pageComposite.addDisposeListener(new DisposeListener() {
			@Override
			public void widgetDisposed(DisposeEvent event) {
				getSite().getWorkbenchWindow().getSelectionService()
						.removeSelectionListener(ICEResourcePage.this);
			}
		});

		// Create the browser.
		browser = createBrowser(pageComposite, toolkit);
		stackLayout.topControl = browser;
		pageComposite.layout();
		
		// Set the workbench page reference
		workbenchPage = PlatformUI.getWorkbench()
				.getActiveWorkbenchWindow().getActivePage();

		return;
	}

	/**
	 * This operation draws a browser on the page that displays the selected
	 * ICEResource.
	 * 
	 * @param formToolkit
	 *            The FormToolkit that is used to create SWT widgets for this
	 *            page.
	 * @param form
	 *            The IManagedForm on which the table should be drawn.
	 */
	protected Browser createBrowser(Composite parent, FormToolkit toolkit) {

		Browser browser = null;

		// It is possible that constructing the Browser throws an SWTError.
		// Thus, to create the browser, we must use a try-catch block.
		try {
			// Initialize the browser and apply the layout. It should use a
			// FillLayout so its contents take up all available space.
			browser = new Browser(parent, SWT.NONE);
			toolkit.adapt(browser);
			browser.setLayout(new FillLayout());

			// Display the default-selected Resource from the Resource View in
			// the browser, or a message.
			if (currentResource != null
					&& !(currentResource instanceof VizResource)) {
				browser.setUrl(currentResource.getPath().toString());
			} else {
				if (!resourceComponent.isEmpty()) {
					browser.setText("<html><body>"
							+ "<p style=\"font-family:Tahoma;font-size:x-small\" "
							+ "align=\"center\">Select a resource to view</p>"
							+ "</body></html>");
				} else {
					browser.setText("<html><body>"
							+ "<p style=\"font-family:Tahoma;font-size:x-small\" "
							+ "align=\"center\">No resources available</p>"
							+ "</body></html>");
				}
			}
		} catch (SWTError e) {
			System.out.println("Client Message: "
					+ "Could not instantiate Browser: " + e.getMessage());
		}

		return browser;
	}

	/**
	 * This operation overrides the default/abstract implementation of
	 * ISelectionListener.selectionChanged to display the resource selected in
	 * the ICEResourceView.
	 * 
	 * @param part
	 *            The IWorkbenchPart that called this function.
	 * @param selection
	 *            The ISelection chosen in the part parameter.
	 */
	@Override
	public void selectionChanged(IWorkbenchPart part, ISelection selection) {

		// If the selection comes from the Resource View, update the view.
		if (ICEResourceView.ID.equals(part.getSite().getId())) {
			ICEResource selectedResource = resourceView
					.getResourceFromSelection(selection);

			// Refresh the page's widgets based on the selected resource.
			if (selectedResource != null) {
				try {
					setCurrentResource(selectedResource);					
				} catch (PartInitException e) {
					e.printStackTrace();
				}
			}
		}

		return;
	}

	/**
	 * Updates the Resource Page's widgets to render the specified Resource.
	 * <p>
	 * <b>Note:</b> This method assumes it is called from the UI thread.
	 * </p>
	 * 
	 * @param resource
	 *            The resource to render. Assumed not to be {@code null}.
	 * @throws PartInitException 
	 */
	private void setCurrentResource(ICEResource resource) throws PartInitException {

		if (resource != currentResource) {
			currentResource = resource;
			
			// VizResources should not use the browser. However, if it cannot be
			// rendered with available VizResources, we should try using the
			// browser.
			boolean useBrowser = !(resource instanceof VizResource);
			if (!useBrowser) {
				VizResource vizResource = (VizResource) resource;
				Composite plotComposite = null;

				// Find the drawn plot for this resource. If it does not exist,
				// attempt to draw it.
				String key = getPlotKey(vizResource);
				plotComposite = plotComposites.get(key);
				if (plotComposite == null) {
					plotComposite = createPlotComposite(pageComposite,
							vizResource);
				}

				// If the plot and its drawn Composite could be found, update
				// the StackLayout. Otherwise, the next section will attempt to
				// either open it in a text editor (if applicable), or the 
				// browser as a last resort.
				if (plotComposite != null) {
					stackLayout.topControl = plotComposite;
					pageComposite.layout();
	
					// Reactivate the Item editor tab if it's not in the front			
					activateEditor();
										
					return;
				}
			}
			
			// Determine if the resource is a text file
			int extIndex = resource.getPath().toString().lastIndexOf(".");
			String fileExtension = resource.getPath().toString().substring(extIndex+1);
			boolean useEditor = textFileExtensions.contains(fileExtension);
			
			// If the resource is a text file, open it via the Eclipse default
			// text editor
			if (useEditor) {
				// Get the content of the file
				IFileStore fileOnLocalDisk = 
						EFS.getLocalFileSystem().getStore(resource.getPath());
				FileStoreEditorInput editorInput = 
						new FileStoreEditorInput(fileOnLocalDisk);

				// Open the contents in the text editor
				IWorkbenchWindow window = 
						PlatformUI.getWorkbench().getActiveWorkbenchWindow();
				IWorkbenchPage page = window.getActivePage();
				page.openEditor(editorInput, "org.eclipse.ui.DefaultTextEditor");
			}
			
			// If the Resource is a regular Resource or cannot be rendered via
			// the VizServices or a text editor, try to open it in the browser
			// as a last resort.
			if (useBrowser && !useEditor && browser != null && !browser.isDisposed()) {
				// Update the browser.
				browser.setUrl(resource.getPath().toString());
				stackLayout.topControl = browser;
				pageComposite.layout();
				
				// Reactivate the Item editor tab if it's not in the front			
				activateEditor();
			}
		}

		return;
	}

	/**
	 * Gets the resource's key for use in the plot maps.
	 * 
	 * @param resource
	 *            The resource whose key should be determined. Assumed not to be
	 *            {@code null}.
	 * @return The resource's key in the plot maps.
	 */
	private String getPlotKey(ICEResource resource) {
		return resource.getPath().toString();
	}

	/**
	 * This method queries each {@code IVizService} from the {@link #vizFactory}
	 * until it finds the first one that can create an {@link IPlot} for the
	 * specified resource. If one could be created, it will be added to the map
	 * of {@link #plots}.
	 * 
	 * @param resource
	 *            The resource that needs an {@link IPlot}.
	 * @return The plot, or {@code null} if one could not be created.
	 */
	private IPlot createPlot(VizResource resource) {
		IPlot plot = null;

		String[] serviceNames = vizFactory.getServiceNames();
		for (String serviceName : serviceNames) {
			// Get the next IVizService.
			IVizService service = vizFactory.get(serviceName);
			if (service != null) {
				// Try to create a plot with the service. If one was created, it
				// will need to go into the map of plots.
				try {
<<<<<<< HEAD
					// Get the plot from the hash table since the user clicked on it
					IPlot plot = plotMap.get(selectedResource.getPath().toString());
					// Get the plot types and pick a plot type
					Map<String,String[]> plotTypes = plot.getPlotTypes();
					ArrayList<String> keys = new ArrayList<String>(plotTypes.keySet());
					String category = keys.get(0);
					String type = plotTypes.get(category)[0];
					// Clear the plotComposite's children
					for (Control control : plotComposite.getChildren()) {
						control.dispose();
					}
					// Draw the plot
					plot.draw(category, type, plotComposite);	
					plotComposite.layout();
=======
					plot = service.createPlot(resource.getPath());
					if (plot != null) {
						plots.put(getPlotKey(resource), plot);
						break;
					}
>>>>>>> adf1ee87
				} catch (Exception e) {
					e.printStackTrace();
				}
			}
		}

		return plot;
	}

	/**
	 * This method attempts to create a plot {@code Composite} for the specified
	 * resource. If one could be created, it will be added to the map of
	 * {@link #plotComposites}.
	 * <p>
	 * <b>Note (1):</b> This method assumes it is called from the UI thread.
	 * </p>
	 * <p>
	 * <b>Note (2):</b> If there is not a corresponding {@link IPlot} in the map
	 * of {@link #plots}, no {@code Composite} will be created.
	 * </p>
	 * 
	 * @param parent
	 *            The parent {@code Composite} in which to draw the new plot
	 *            {@code Composite}.
	 * @param resource
	 *            The resource that needs a plot {@code Composite}.
	 * @return The plot {@code Composite}, or {@code null} if one could not be
	 *         created.
	 */
	private Composite createPlotComposite(Composite parent, VizResource resource) {
		Composite plotComposite = null;

		// First, check the map of plot Composites.
		String key = getPlotKey(resource);

		IPlot plot = plots.get(key);
		if (plot != null) {

			// Try to get the available categories and plot types, then try to
			// plot the first available one.
			try {
				Map<String, String[]> plotTypes = plot.getPlotTypes();

				// Find the first category and plot type.
				String category = null;
				String[] types = null;
				Iterator<Entry<String, String[]>> iter = plotTypes.entrySet()
						.iterator();
				while (iter.hasNext() && (types == null || types.length == 0)) {
					Entry<String, String[]> entry = iter.next();
					category = entry.getKey();
					types = entry.getValue();
				}

				// TODO We will want to expose the categories and plot types to
				// the user.

				// If there is an available category and plot type, try to
				// render the plot.
				if (types != null && types.length > 0) {
					String plotType = types[0];

					// Try to draw the contents of the plot Composite. If
					// successfully drawn, add it to the map of plot Composites.
					try {
						FormToolkit toolkit = getManagedForm().getToolkit();
						plotComposite = toolkit.createComposite(parent);
						plotComposite.setLayout(new FillLayout());
						plot.draw(category, plotType, plotComposite);
						plotComposites.put(key, plotComposite);
					}
					// If the plot could not be drawn, dispose the plot
					// Composite.
					catch (Exception drawException) {
						drawException.printStackTrace();
						plotComposite.dispose();
						plotComposite = null;
					}
				}
			} catch (Exception plotTypeException) {
				plotTypeException.printStackTrace();
			}
		}

		return plotComposite;
	}
	
	/**
	 * Reactivates the Item's editor and brings it to the front if any other
	 * editors have been opened on top of it.
	 */
	private void activateEditor() {
		
		// Check that the workbench page has been set correctly first
		if (workbenchPage != null) {
			
			// Reactivate the editor tab if it's not in the front		
			if (getEditor() != null	
					&& workbenchPage.getActiveEditor() != getEditor()) {
				workbenchPage.activate(getEditor());
			}
		} else {
			
			// Set the workbench page and try activating the editor again
			workbenchPage = PlatformUI.getWorkbench()
					.getActiveWorkbenchWindow().getActivePage();
			activateEditor();
		}
		
		return;
	}

	/**
	 * This operation sets the IVizServiceFactory that should be used to create
	 * plots.
	 * 
	 * @param service
	 *            The service factory that should be used
	 */
	public void setVizService(IVizServiceFactory factory) {
		vizFactory = factory;
	}

	/**
	 * This operation sets the ResourceComponent that should be used by the
	 * ICEResourcePage. It also registers the ICEResourcePage with the
	 * ResourceComponent so that it can be notified of state changes through the
	 * IUpdateableListener interface.
	 * <p>
	 * <b>Note:</b> This method should only be called when the page is created.
	 * </p>
	 * 
	 * @param component
	 *            The ResourceComponent
	 */
	public void setResourceComponent(ResourceComponent component) {

		if (component != resourceComponent) {

			// Get the Display for updating the UI from the page's Composite.
			final Display display;
			if (pageComposite != null && !pageComposite.isDisposed()) {
				display = pageComposite.getDisplay();
			} else {
				display = null;
			}

			// If necessary, unregister from the old ResourceComponent.
			if (resourceComponent != null) {
				resourceComponent.unregister(this);
			}

			// ---- Clear the Resource Page widgets. ---- //
			// Clear out the old metadata that can be done from outside the UI
			// thread.
			plots.clear();
			currentResource = null;

			// Update the UI and dispose of any stale UI pieces.
			if (display != null) {
				display.asyncExec(new Runnable() {
					@Override
					public void run() {
						// Clear the browser and make it the top widget.
						browser.setText("<html><body><center>No resources available.</center></body></html>");
						stackLayout.topControl = browser;
						pageComposite.layout();

						// Dispose any plot Composites.
						for (Composite plotComposite : plotComposites.values()) {
							plotComposite.dispose();
						}
						plotComposites.clear();

						return;
					}
				});
			}
			// ------------------------------------------ //

			// Set the reference to the new ResourceComponent.
			this.resourceComponent = component;

			// If not null, register for updates from it and trigger an update
			// to sync the ResourceComponent.
			if (component != null) {
				resourceComponent.register(this);
				update(resourceComponent);

				// Set the default selection in the Resource View and update the
				// contents of the Resource Page's widgets. This must be done on
				// the UI thread.
				if (display != null) {
					// Get the current selection from the Resource View and set
					// the current Resource to it if possible.
					ISelection selection;
					selection = getSite().getPage().getSelection(
							ICEResourceView.ID);
					final ICEResource currentResource = resourceView
							.getResourceFromSelection(selection);
					if (currentResource != null) {
						display.asyncExec(new Runnable() {
							@Override
							public void run() {
								try {
									setCurrentResource(currentResource);
								} catch (PartInitException e) {
									e.printStackTrace();
								}
							}
						});
					}
				}
			}
		}

		return;
	}

	/**
	 * This operation retrieves the ResourceComponent that has been rendered by
	 * the ICEResourcePage or null if the component does not exist.
	 * 
	 * @return The ResourceComponent or null if the component was not previously
	 *         set.
	 */
	public ResourceComponent getResourceComponent() {
		return resourceComponent;
	}

	/**
	 * This operation sets the ISimpleResource provider that should be used by
	 * the output page to load ICEResources.
	 * 
	 * @param provider
	 *            The ISimpleResourceProvider
	 */
	public void setResourceProvider(ISimpleResourceProvider provider) {

		// Set the provider if it is not null
		if (provider != null) {
			// TODO
		}
		return;
	}

	/**
	 * This method is called whenever the current {@link #resourceComponent} is
	 * updated. It adds any new plots to the map of {@link #plots} if possible.
	 */
	@Override
	public void update(IUpdateable component) {

		// TODO Remove any old plots.

		if (component != null && component == resourceComponent) {
			// Get a local copy of the ResouceComponent.
			ResourceComponent resourceComponent = (ResourceComponent) component;

			// Create plots for any VizResources in the ResourceComponent that
			// do not already have plots.
			for (ICEResource resource : resourceComponent.getResources()) {
				if (resource instanceof VizResource) {
					// Try to get the existing plot.
					IPlot plot = plots.get(getPlotKey(resource));
					// If there is no plot already, try to create one.
					if (plot == null) {
						plot = createPlot((VizResource) resource);
					}
				}
			}
		}

		return;
	}
}<|MERGE_RESOLUTION|>--- conflicted
+++ resolved
@@ -410,28 +410,11 @@
 				// Try to create a plot with the service. If one was created, it
 				// will need to go into the map of plots.
 				try {
-<<<<<<< HEAD
-					// Get the plot from the hash table since the user clicked on it
-					IPlot plot = plotMap.get(selectedResource.getPath().toString());
-					// Get the plot types and pick a plot type
-					Map<String,String[]> plotTypes = plot.getPlotTypes();
-					ArrayList<String> keys = new ArrayList<String>(plotTypes.keySet());
-					String category = keys.get(0);
-					String type = plotTypes.get(category)[0];
-					// Clear the plotComposite's children
-					for (Control control : plotComposite.getChildren()) {
-						control.dispose();
-					}
-					// Draw the plot
-					plot.draw(category, type, plotComposite);	
-					plotComposite.layout();
-=======
 					plot = service.createPlot(resource.getPath());
 					if (plot != null) {
 						plots.put(getPlotKey(resource), plot);
 						break;
 					}
->>>>>>> adf1ee87
 				} catch (Exception e) {
 					e.printStackTrace();
 				}
