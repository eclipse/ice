--- conflicted
+++ resolved
@@ -12,13 +12,9 @@
  *******************************************************************************/
 package org.eclipse.ice.client.widgets.moose;
 
-<<<<<<< HEAD
-import java.net.URI;
-=======
 import java.io.FileReader;
 import java.io.IOException;
 import java.io.LineNumberReader;
->>>>>>> afb96380
 import java.net.URL;
 import java.util.ArrayList;
 
@@ -42,9 +38,6 @@
 import org.eclipse.ice.item.nuclear.MOOSE;
 import org.eclipse.ice.item.nuclear.MOOSEModel;
 import org.eclipse.ice.reactor.plant.PlantComposite;
-import org.eclipse.ice.viz.service.IPlot;
-import org.eclipse.ice.viz.service.IVizServiceFactory;
-import org.eclipse.ice.viz.service.paraview.ParaViewVizService;
 import org.eclipse.jface.action.Action;
 import org.eclipse.jface.action.Separator;
 import org.eclipse.jface.action.ToolBarManager;
@@ -59,20 +52,13 @@
 import org.eclipse.swt.layout.GridData;
 import org.eclipse.swt.layout.GridLayout;
 import org.eclipse.swt.widgets.Composite;
-import org.eclipse.swt.widgets.Display;
-import org.eclipse.swt.widgets.Label;
 import org.eclipse.swt.widgets.ToolBar;
 import org.eclipse.ui.IEditorInput;
 import org.eclipse.ui.PartInitException;
 import org.eclipse.ui.PlatformUI;
 import org.eclipse.ui.forms.IManagedForm;
 import org.eclipse.ui.forms.editor.IFormPage;
-<<<<<<< HEAD
-import org.eclipse.ui.forms.events.ExpansionAdapter;
-import org.eclipse.ui.forms.events.ExpansionEvent;
-=======
 import org.eclipse.ui.forms.widgets.ExpandableComposite;
->>>>>>> afb96380
 import org.eclipse.ui.forms.widgets.FormToolkit;
 import org.eclipse.ui.forms.widgets.Section;
 import org.osgi.framework.Bundle;
@@ -126,156 +112,6 @@
 	private boolean wireframe;
 
 	// ------------------------------ //
-
-	// TODO Remove this. This is just for testing the ParaViewVizService.
-	@Override
-	protected void addPages() {
-		super.addPages();
-		// Add a page with a plant view.
-		try {
-			addPage(new ICEFormPage(this, "ParaView Mesh", "Mesh View") {
-				@Override
-				protected void createFormContent(final IManagedForm managedForm) {
-
-					// On the left should be a DataComponentComposite for
-					// the "Mesh" block's active data node. On the right
-					// should be a view of the mesh, if applicable.
-					Section section;
-					FormToolkit toolkit = managedForm.getToolkit();
-
-					// Set up the overall layout. Use a GridLayout to get
-					// the horizontal layout of the DataComponent and mesh.
-					Composite body = managedForm.getForm().getBody();
-					body.setLayout(new GridLayout(2, false));
-
-					// Create a section for the mesh view.
-					Composite parent = managedForm.getForm().getBody();
-					int style = Section.DESCRIPTION | Section.TITLE_BAR
-							| Section.TWISTIE | Section.EXPANDED;
-					section = toolkit.createSection(parent, style);
-					section.addExpansionListener(new ExpansionAdapter() {
-						public void expansionStateChanged(ExpansionEvent e) {
-							managedForm.reflow(true);
-						}
-					});
-					populateMeshViewSection(section, toolkit);
-					// The mesh view should grab all excess space.
-					section.setLayoutData(new GridData(SWT.FILL, SWT.FILL,
-							true, true));
-
-					return;
-				}
-			});
-		} catch (PartInitException e) {
-
-		}
-		return;
-	}
-
-	private void populateMeshViewSection(Section section, FormToolkit toolkit) {
-		section.setText("Mesh");
-		section.setDescription("The current mesh configured for MOOSE input.");
-
-		// Create a container to hold a plot ToolBar and the mesh plot.
-		Composite container = toolkit.createComposite(section, SWT.NONE);
-		section.setClient(container);
-		container.setLayout(new GridLayout(1, false));
-
-		// Create a ToolBar using JFace utilities.
-		ToolBarManager toolBarManager = new ToolBarManager();
-		ToolBar toolBar = toolBarManager.createControl(container);
-		toolkit.adapt(toolBar);
-		toolBar.setLayoutData(new GridData(SWT.FILL, SWT.FILL, true, false));
-
-		// Create the parent Composite for the mesh plot.
-		Composite meshPlotParent = toolkit.createComposite(container,
-				SWT.BORDER);
-		meshPlotParent.setLayoutData(new GridData(SWT.FILL, SWT.FILL, true,
-				true));
-
-		// TODO Use the preferred visualization service.
-		// Try to get the VisItVizService.
-		IVizServiceFactory vizFactory = getVizServiceFactory();
-		ParaViewVizService vizService = (vizFactory != null ? (ParaViewVizService) vizFactory
-				.get("ParaView") : null);
-
-		// Either update the mesh plot or generate an error. Note that if the
-		// visualization service is not running, there is no way we will ever be
-		// able to generate a plot.
-		if (vizService != null) {
-			// We can attempt to draw a plot. Set the parent's layout to a
-			// FillLayout.
-			meshPlotParent.setLayout(new FillLayout());
-
-			try {
-				// FIXME We need to be able to get a remote URI
-				String siloPath = "/home/NiCE/output-Battery_1.1.silo";
-				String exodusPath = "/home/NiCE/DualRolledCell3.e";
-				URI meshURI = new URI(siloPath);
-
-				// Create the plot.
-				IPlot plot = vizService.createPlot(meshURI);
-				// TODO We're going to have to do some other things here to
-				// determine the plot type and category.
-				plot.draw("", "", meshPlotParent);
-
-				// // TODO Remove this test code below.
-				// final Composite parent0 = new Composite(meshPlotParent,
-				// SWT.NONE);
-				// Composite parent1 = new Composite(meshPlotParent, SWT.NONE);
-				// Composite parent2 = new Composite(meshPlotParent, SWT.NONE);
-				// parent0.setLayout(new FillLayout());
-				// parent1.setLayout(new FillLayout());
-				// parent2.setLayout(new FillLayout());
-				// plot.draw("cat0", "type0", parent0);
-				// plot.draw("cat1", "type1", parent1);
-				// plot.draw("cat2", "type2", parent2);
-				// Thread thread = new Thread() {
-				// @Override
-				// public void run() {
-				// try {
-				// Thread.sleep(4000);
-				// plot.draw("cat1", "type1", parent0);
-				// } catch (InterruptedException e) {
-				// e.printStackTrace();
-				// } catch (Exception e) {
-				// e.printStackTrace();
-				// }
-				// }
-				// };
-				// thread.start();
-				// // end of test code
-
-			} catch (Exception e) {
-				System.err.println("MOOSEFormEditor error: "
-						+ "Error creating VisIt plot.");
-				e.printStackTrace();
-			}
-		} else {
-			// Create an error message to show in the mesh view.
-			String errorMessage = "There was a problem connecting to "
-					+ "ICE's available visualization services.";
-			// To get the image/text side-by-side, use a 2-column GridLayout.
-			meshPlotParent.setLayout(new GridLayout(2, false));
-			// Create the label with the error icon.
-			Label iconLabel = toolkit.createLabel(meshPlotParent, "");
-			iconLabel.setImage(Display.getCurrent().getSystemImage(
-					SWT.ICON_ERROR));
-			iconLabel.setLayoutData(new GridData(SWT.BEGINNING, SWT.BEGINNING,
-					false, false));
-			// Create the label with the text.
-			Label msgLabel = toolkit.createLabel(meshPlotParent, errorMessage);
-			msgLabel.setLayoutData(new GridData(SWT.BEGINNING, SWT.CENTER,
-					false, false));
-		}
-
-		// Set the client for the section according to SOP.
-		section.setClient(container);
-
-		return;
-	}
-
-	// END OF SECTION THAT SHOULD BE REMOVED...
 
 	/**
 	 * In addition to the default behavior, this method registers with the MOOSE
