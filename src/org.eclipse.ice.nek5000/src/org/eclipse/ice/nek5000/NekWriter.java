--- conflicted
+++ resolved
@@ -1,1160 +1,1150 @@
-/*******************************************************************************
- * Copyright (c) 2014 UT-Battelle, LLC.
- * All rights reserved. This program and the accompanying materials
- * are made available under the terms of the Eclipse Public License v1.0
- * which accompanies this distribution, and is available at
- * http://www.eclipse.org/legal/epl-v10.html
- *
- * Contributors:
- *   Initial API and implementation and/or initial documentation - Jay Jay Billings,
- *   Jordan H. Deyton, Dasha Gorin, Alexander J. McCaskey, Taylor Patterson,
- *   Claire Saunders, Matthew Wang, Anna Wojtowicz
- *******************************************************************************/
-package org.eclipse.ice.nek5000;
-
-import org.eclipse.ice.datastructures.ICEObject.Component;
-import org.eclipse.ice.datastructures.ICEObject.ListComponent;
-import org.eclipse.ice.datastructures.componentVisitor.IComponentVisitor;
-import org.eclipse.ice.datastructures.componentVisitor.IReactorComponent;
-import org.eclipse.ice.datastructures.form.AdaptiveTreeComposite;
-import org.eclipse.ice.datastructures.form.DataComponent;
-import org.eclipse.ice.datastructures.form.Entry;
-import org.eclipse.ice.datastructures.form.GeometryComponent;
-import org.eclipse.ice.datastructures.form.MasterDetailsComponent;
-import org.eclipse.ice.datastructures.form.MatrixComponent;
-import org.eclipse.ice.datastructures.form.MeshComponent;
-import org.eclipse.ice.datastructures.form.ResourceComponent;
-import org.eclipse.ice.datastructures.form.TableComponent;
-import org.eclipse.ice.datastructures.form.TimeDataComponent;
-import org.eclipse.ice.datastructures.form.TreeComposite;
-import org.eclipse.ice.datastructures.form.emf.EMFComponent;
-<<<<<<< HEAD
-import org.eclipse.ice.datastructures.form.geometry.IShape;
-import org.eclipse.ice.viz.service.mesh.datastructures.BoundaryCondition;
-import org.eclipse.ice.viz.service.mesh.datastructures.BoundaryConditionType;
-import org.eclipse.ice.viz.service.mesh.datastructures.Edge;
-import org.eclipse.ice.viz.service.mesh.datastructures.Quad;
+/*******************************************************************************
+ * Copyright (c) 2014 UT-Battelle, LLC.
+ * All rights reserved. This program and the accompanying materials
+ * are made available under the terms of the Eclipse Public License v1.0
+ * which accompanies this distribution, and is available at
+ * http://www.eclipse.org/legal/epl-v10.html
+ *
+ * Contributors:
+ *   Initial API and implementation and/or initial documentation - Jay Jay Billings,
+ *   Jordan H. Deyton, Dasha Gorin, Alexander J. McCaskey, Taylor Patterson,
+ *   Claire Saunders, Matthew Wang, Anna Wojtowicz
+ *******************************************************************************/
+package org.eclipse.ice.nek5000;
+
+import org.eclipse.ice.datastructures.ICEObject.Component;
+import org.eclipse.ice.datastructures.ICEObject.ListComponent;
+import org.eclipse.ice.datastructures.componentVisitor.IComponentVisitor;
+import org.eclipse.ice.datastructures.componentVisitor.IReactorComponent;
+import org.eclipse.ice.datastructures.form.AdaptiveTreeComposite;
+import org.eclipse.ice.datastructures.form.DataComponent;
+import org.eclipse.ice.datastructures.form.Entry;
+import org.eclipse.ice.datastructures.form.GeometryComponent;
+import org.eclipse.ice.datastructures.form.MasterDetailsComponent;
+import org.eclipse.ice.datastructures.form.MatrixComponent;
+import org.eclipse.ice.datastructures.form.MeshComponent;
+import org.eclipse.ice.datastructures.form.ResourceComponent;
+import org.eclipse.ice.datastructures.form.TableComponent;
+import org.eclipse.ice.datastructures.form.TimeDataComponent;
+import org.eclipse.ice.datastructures.form.TreeComposite;
+import org.eclipse.ice.datastructures.form.emf.EMFComponent;
+import org.eclipse.ice.viz.service.mesh.datastructures.BoundaryCondition;
+import org.eclipse.ice.viz.service.mesh.datastructures.BoundaryConditionType;
+import org.eclipse.ice.viz.service.mesh.datastructures.Edge;
+import org.eclipse.ice.viz.service.mesh.datastructures.Quad;
 import org.eclipse.ice.viz.service.mesh.datastructures.Vertex;
-=======
-import org.eclipse.ice.datastructures.form.mesh.BoundaryCondition;
-import org.eclipse.ice.datastructures.form.mesh.BoundaryConditionType;
-import org.eclipse.ice.datastructures.form.mesh.Edge;
-import org.eclipse.ice.datastructures.form.mesh.MeshComponent;
-import org.eclipse.ice.datastructures.form.mesh.Quad;
-import org.eclipse.ice.datastructures.form.mesh.Vertex;
->>>>>>> 161120b6
-
-import java.io.File;
-import java.io.FileNotFoundException;
-import java.io.FileOutputStream;
-import java.io.IOException;
-import java.io.OutputStream;
-import java.net.InetAddress;
-import java.net.UnknownHostException;
-import java.text.DateFormat;
-import java.text.SimpleDateFormat;
-import java.util.ArrayList;
-import java.util.Date;
-import java.util.HashMap;
-
-/**
- * This class is responsible for writing the contents of a Component collection
- * into a file appropriate to be used as a Nek5000 .rea file.
- * 
- * @author Anna Wojtowicz
- * 
- */
-public class NekWriter implements IComponentVisitor {
-
-	/*
-	 * HashMap of 13 Components to define a Nek5000 problem, keyed by Component
-	 * name.
-	 */
-	private HashMap<String, Component> componentMap;
-
-	/*
-	 * Properties of the Nek problem (number of dimensions, number of thermal
-	 * elements, number of fluid elements, and number of passive scalar sets),
-	 * as defined by the NekReader.
-	 */
-	private ProblemProperties properties;
-
-	/**
-	 * Nullary constructor
-	 */
-	public NekWriter() {
-		super();
-		componentMap = new HashMap<String, Component>();
-	}
-
-	/**
-	 * Reads in an ArrayList of Components, creates a HashMap keyed by Component
-	 * name, and then writes the contents into the specified output file using
-	 * formatting appropriate for a Nek5000 reafile. Verifies the list of
-	 * Components is correctly constructed before writing.
-	 * 
-	 * @param components
-	 *            An ArrayList of Components, can be assumed to be a mix of
-	 *            DataComponents and MeshComponents
-	 * @param outputFile
-	 *            The output file to write to
-	 * @param properties
-	 *            Properties of the Nek problem
-	 * @throws FileNotFoundException
-	 *             Thrown when the output file cannot be found
-	 * @throws IOException
-	 *             Thrown when any of the writeSomething(...) methods fail to
-	 *             write to the OutputStream
-	 * 
-	 */
-	public void writeReaFile(ArrayList<Component> components, File outputFile,
-			ProblemProperties properties) throws FileNotFoundException,
-			IOException {
-
-		// Check that all input parameters are valid
-		if (components != null && outputFile.isFile() && properties != null
-				&& properties.getNumDimensions() > 0
-				&& properties.getNumThermalElements() >= 0
-				&& properties.getNumFluidElements() >= 0
-				&& properties.getNumPassiveScalars() >= 0) {
-
-			// Local declarations
-			OutputStream stream = null;
-			Component currComponent;
-
-			// Set the problem properties
-			this.properties = properties;
-
-			// Set the output stream to the output file
-			stream = new FileOutputStream(outputFile);
-
-			// Verify all the Components are valid and then add componentMap Map
-			for (int i = 0; i < components.size(); i++) {
-				currComponent = components.get(i);
-				currComponent.accept(this);
-			}
-
-			// Write the output file sections
-			writeParameters(stream);
-			writePassiveScalarData(stream);
-			writeLogicalSwitches(stream);
-			writePreNekAxes(stream);
-			writeMesh(stream);
-			writePresolveRestartOpts(stream);
-			writeInitialConditions(stream);
-			writeDriveForceData(stream);
-			writeVarPropertyData(stream);
-			writeHistoryIntegralData(stream);
-			writeOutputFieldSpec(stream);
-			writeObjectSpec(stream);
-			writeICEHeader(stream);
-
-			// Close the output stream
-			stream.close();
-
-		}
-
-		return;
-	}
-
-	/**
-	 * Writes an ICE header at the top of the reafile, providing the date, time
-	 * and hostname where the file was generated.
-	 * 
-	 * @param stream
-	 *            The OutputStream to write to
-	 * @throws UnknownHostException
-	 *             Thrown when the host cannot be resolved
-	 * @throws IOException
-	 *             Thrown when writing to OutputStream fails
-	 */
-	private void writeICEHeader(OutputStream stream)
-			throws UnknownHostException, IOException {
-
-		DateFormat dateFormat = new SimpleDateFormat("MM/dd/yyyy HH:mm:ss");
-		String date = dateFormat.format(new Date());
-		String user = System.getProperty("user.name");
-		String hostname = "";
-		hostname = InetAddress.getLocalHost().getHostName();
-
-		String iceHeader = String.format(
-				"C *** Nek5000 reafile generated by ICE ***\n"
-						+ "C  (Eclipse Integrated Computational Environment)\n"
-						+ "C\n" + "C  Created:   %-30s\n"
-						+ "C  User:      %-30s\n" + "C  Hostname:  %-30s",
-				date, user, hostname);
-
-		// Write to the output stream
-		byte[] byteArray = iceHeader.getBytes();
-		stream.write(byteArray);
-
-		return;
-	}
-
-	/**
-	 * Grabs the PARAMETERS DataComponent from the componentMap and writes the
-	 * contents to the specified OutputStream.
-	 * 
-	 * @param stream
-	 *            The OutputStream to write to
-	 * @throws IOException
-	 *             Thrown when writing to OutputStream fails
-	 */
-	private void writeParameters(OutputStream stream) throws IOException {
-
-		// Local declarations
-		DataComponent parameters = (DataComponent) componentMap
-				.get("Parameters");
-		int numEntries = parameters.retrieveAllEntries().size();
-		Entry currEntry;
-		String currValue;
-		String currName;
-		String currDesc;
-		String currLine;
-
-		// Construct the header
-		String paramHeader = String.format(" ****** PARAMETERS *****\n"
-				+ "    %9s     NEKTON VERSION\n"
-				+ "            %d DIMENSIONAL RUN\n"
-				+ "          %3d PARAMETERS FOLLOW\n",
-				properties.getNekVersion(), properties.getNumDimensions(),
-				numEntries);
-
-		// Write the parameters header
-		byte[] byteArray = paramHeader.getBytes();
-		stream.write(byteArray);
-
-		// Write the parameters
-		for (int i = 0; i < numEntries; i++) {
-
-			// Define the current parameter
-			currEntry = parameters.retrieveAllEntries().get(i);
-			currName = currEntry.getName();
-			currDesc = currEntry.getDescription();
-			currValue = currEntry.getValue();
-			currLine = String.format("      %-14s     %s %s\n", currValue,
-					currName, currDesc);
-
-			// Write to the output stream
-			byteArray = currLine.getBytes();
-			stream.write(byteArray);
-		}
-
-		return;
-	}
-
-	/**
-	 * Grabs the PASSIVE SCALARA DATA DataComponent from the componentMap and
-	 * writes the contents to the specified OutputStream.
-	 * 
-	 * @param stream
-	 *            The OutputStream to write to
-	 * @throws IOException
-	 *             Thrown when writing to OutputStream fails
-	 */
-	private void writePassiveScalarData(OutputStream stream) throws IOException {
-
-		// Local declarations
-		DataComponent passiveScalars = (DataComponent) componentMap
-				.get("Passive Scalar Data");
-		int numEntries = passiveScalars.retrieveAllEntries().size();
-		Entry currEntry;
-		String currValue;
-		String currLine;
-
-		// Construct the header
-		String passiveScalarsHeader = String.format(
-				"    %3s  Lines of passive scalar data follows"
-						+ "2 CONDUCT; 2RHOCP\n", numEntries);
-
-		// Write the passive scalars header
-		byte[] byteArray = passiveScalarsHeader.getBytes();
-		stream.write(byteArray);
-
-		// Write the passive scalars
-		for (int i = 0; i < numEntries; i++) {
-
-			// Define the current passive scalar line
-			currEntry = passiveScalars.retrieveAllEntries().get(i);
-			currValue = currEntry.getValue();
-			currLine = String.format("      %-10s\n", currValue);
-
-			// Write to the output stream
-			byteArray = currLine.getBytes();
-			stream.write(byteArray);
-		}
-
-		return;
-	}
-
-	/**
-	 * Grabs the LOGICAL SWITCHES DataComponent from the componentMap and writes
-	 * the contents to the specified OutputStream.
-	 * 
-	 * @param stream
-	 *            The OutputStream to write to
-	 * @throws IOException
-	 *             Thrown when writing to OutputStream fails
-	 */
-	private void writeLogicalSwitches(OutputStream stream) throws IOException {
-
-		// Local declarations
-		DataComponent logicalSwitches = (DataComponent) componentMap
-				.get("Logical Switches");
-		int numEntries = logicalSwitches.retrieveAllEntries().size();
-		Entry currEntry;
-		String currValue;
-		String currName;
-		String currLine;
-		String currDesc;
-
-		// Construct the header
-		String switchesHeader = String.format(
-				"         %3s  LOGICAL SWITCHES FOLLOW\n", numEntries);
-
-		// Write the logical switches header
-		byte[] byteArray = switchesHeader.getBytes();
-		stream.write(byteArray);
-
-		for (int i = 0; i < numEntries; i++) {
-
-			// Define the current logical switch
-			currEntry = logicalSwitches.retrieveAllEntries().get(i);
-			currName = currEntry.getName();
-			currDesc = currEntry.getDescription();
-			currValue = ("YES".equals(currEntry.getValue()) ? "T" : ("NO"
-					.equals(currEntry.getValue()) ? "F" : currEntry.getValue()));
-
-			// Construct the current line
-			if (currName.contains("IFNAV") && currName.contains("IFADVC")) {
-				currLine = String.format("  %s IFNAV & IFADVC %s\n", // This
-																		// entry's
-																		// name
-																		// has
-																		// two
-																		// ampersands
-																		// because
-						currValue, currDesc); // of an Eclipse forms bug, so we
-												// just write the
-			} // name out here
-			else if (currName.contains("IFTMSH")) {
-				currLine = String.format("  %s %s %s\n", currValue, currName,
-						currDesc);
-			} else {
-				currLine = String.format("  %s     %s\n", currValue, currName);
-			}
-			// Write to the output stream
-			byteArray = currLine.getBytes();
-			stream.write(byteArray);
-		}
-		return;
-	}
-
-	/**
-	 * Grabs the PRE-NEK AXES DataComponent from the componentMap and writes the
-	 * contents to the specified OutputStream.
-	 * 
-	 * @param stream
-	 *            The OutputStream to write to
-	 * @throws IOException
-	 *             Thrown when writing to OutputStream fails
-	 */
-	private void writePreNekAxes(OutputStream stream) throws IOException {
-
-		// Local declarations
-		DataComponent preNekAxes = (DataComponent) componentMap
-				.get("Pre-Nek Axes");
-		int numEntries = preNekAxes.retrieveAllEntries().size();
-		Entry currEntry;
-		String currValue;
-		String currName;
-		String currLine;
-		byte[] byteArray;
-
-		for (int i = 0; i < numEntries; i++) {
-
-			// Define the current pre-nek axes
-			currEntry = preNekAxes.retrieveAllEntries().get(i);
-			currValue = currEntry.getValue();
-			currName = currEntry.getName();
-			currLine = String.format("   %s %s\n", currValue, currName);
-
-			// Write to the output stream
-			byteArray = currLine.getBytes();
-			stream.write(byteArray);
-		}
-
-		return;
-	}
-
-	/**
-	 * Grabs the MESH DATA MeshComponent from the componentMap and writes the
-	 * contents to the specified OutputStream. In the process of iterating
-	 * through each element/quad, this method also constructs 2+ ArrayLists of
-	 * Strings (thermal, fluid and if any passive scalar BCs) representing lines
-	 * of boundary conditions in a reafile. These ArrayLists are passed into the
-	 * writeBoundaryConditions(...) method.
-	 * 
-	 * @param stream
-	 *            The OutputStream to write to
-	 * @throws IOException
-	 *             Thrown when writing to OutputStream fails
-	 */
-	private void writeMesh(OutputStream stream) throws IOException {
-
-		// Local declarations
-		MeshComponent mesh = (MeshComponent) componentMap.get("Mesh Data");
-		Quad currQuad;
-		Edge currEdge;
-		int currEdgeId;
-		ArrayList<Vertex> currVertices = new ArrayList<Vertex>();
-		String currValue;
-
-		// String buffer used to construct the mesh data, as the MeshComponent
-		// must be read first before its header can be written, preventing a
-		// simple top-down writing to the output stream
-		StringBuffer buffer = new StringBuffer();
-		ArrayList<String> bufferArray = new ArrayList<String>();
-
-		ArrayList<Float> xCoords = new ArrayList<Float>();
-		ArrayList<Float> yCoords = new ArrayList<Float>();
-
-		BoundaryCondition currBC;
-		ArrayList<Float> currBCValues = new ArrayList<Float>();
-		ArrayList<String> thermalBCs = new ArrayList<String>();
-		ArrayList<String> fluidBCs = new ArrayList<String>();
-		ArrayList<ArrayList<String>> passiveScalarBCs = null;
-
-		// Iterate through the mesh elements
-		for (int i = 0; i < mesh.getPolygons().size(); i++) {
-
-			// Define the current mesh element
-			currQuad = (Quad) mesh.getPolygons().get(i);
-			currValue = String.format("           ELEMENT%6s [ %4s]" // FORMAT:
-																		// 18X,I6,4X,I3,A1,11x,i5
-					+ "  GROUP   %5s\n", (i + 1), currQuad
-					.getPolygonProperties().getMaterialId(), currQuad
-					.getPolygonProperties().getGroupNum());
-
-			// Write the mesh element header
-			buffer.append(currValue);
-
-			/* --- Construct mesh elements --- */
-
-			// Extract the x, y coordinates of the Quad's vertices
-			currVertices = currQuad.getVertices();
-			for (int k = 0; k < 4; k++) {
-				xCoords.add(currVertices.get(k).getLocation()[0]);
-				yCoords.add(currVertices.get(k).getLocation()[1]);
-			}
-
-			// Iterate through the Edges of the current Quad
-			for (int j = 0; j < 4; j++) {
-
-				// Define the current edge
-				currEdge = currQuad.getEdges().get(j);
-				currEdgeId = currEdge.getId();
-
-				/*
-				 * Boundary condition format strings:
-				 * 
-				 * < 1,000 elements (1X, A3, 2I3, 5G14.6) < 100,000 elements
-				 * (1X, A3, I5, I1, 5G14.6) else { (1X, A3, I10, I1, 5G14.6) }
-				 * FIXME assuming only the case of < 1k elements
-				 */
-
-				/* --- Construct fluid boundary condition --- */
-
-				// Grab the current edge's fluid boundary conditions
-				currBC = currQuad.getFluidBoundaryCondition(currEdgeId);
-
-				// Check if the current edge has a valid fluid BC
-				if (currBC.getType() != BoundaryConditionType.None) {
-
-					// Get its values
-					currBCValues = currBC.getValues();
-
-					// Construct the proper string format
-					currValue = String.format(
-							" %-3s%3d%3d%14.7G%14.7G%14.7G%14.7G%14.7G\n",
-							currBC.getType().id, (i + 1), (j + 1),
-							currBCValues.get(0), currBCValues.get(1),
-							currBCValues.get(2), currBCValues.get(3),
-							currBCValues.get(4));
-
-					// Add to fluid boundary conditions list
-					fluidBCs.add(currValue);
-				}
-
-				/* --- Construct thermal boundary condition --- */
-
-				// Grab the current edge's thermal boundary condition
-				currBC = currQuad.getThermalBoundaryCondition(currEdgeId);
-
-				// Check if the current Quad has a valid thermal BC
-				if (currBC.getType() != BoundaryConditionType.None) {
-
-					// Get its values
-					currBCValues = currBC.getValues();
-
-					// Construct the proper string format
-					currValue = String.format(
-							" %-3s%3d%3d%14.7G%14.7G%14.7G%14.7G%14.7G\n",
-							currBC.getType().id, (i + 1), (j + 1),
-							currBCValues.get(0), currBCValues.get(1),
-							currBCValues.get(2), currBCValues.get(3),
-							currBCValues.get(4));
-
-					// Add to thermal boundary conditions list
-					thermalBCs.add(currValue);
-				}
-
-				/* --- Construct passive scalar boundary condition line --- */
-
-				if (properties.getNumPassiveScalars() > 0) {
-
-					passiveScalarBCs = new ArrayList<ArrayList<String>>(
-							properties.getNumPassiveScalars());
-
-					// Iterate through as many passive scalars as there are
-					for (int k = 1; k <= properties.getNumPassiveScalars(); k++) {
-
-						// Grab the current element's kth passive scalar
-						// boundary condition
-						currBC = currQuad.getOtherBoundaryCondition(currEdgeId,
-								k);
-
-						// Check if the current Quad has a valid passive scalar
-						// BC
-						if (currBC.getType() != BoundaryConditionType.None) {
-
-							// Get its values
-							currBCValues = currBC.getValues();
-
-							// Construct the proper string format
-							currValue = String
-									.format(" %-3s%3d%3d%14.7G%14.7G%14.7G%14.7G%14.7G\n",
-											currBC.getType().id, (i + 1),
-											(j + 1), currBCValues.get(0),
-											currBCValues.get(1),
-											currBCValues.get(2),
-											currBCValues.get(3),
-											currBCValues.get(4));
-
-							// Add to passive scalar boundary condition list
-							passiveScalarBCs.get(k).add(currValue);
-						}
-					}
-
-				}
-
-			}
-
-			// Write the coordinates to the buffer
-			currValue = String.format(" %9.6G     %9.6G     %9.6G     %9.6G\n"
-					+ " %9.6G     %9.6G     %9.6G     %9.6G\n", xCoords.get(0),
-					xCoords.get(1), xCoords.get(2), xCoords.get(3),
-					yCoords.get(0), yCoords.get(1), yCoords.get(2),
-					yCoords.get(3));
-			buffer.append(currValue);
-
-			// Clear the coordinates for the next edge
-			xCoords.clear();
-			yCoords.clear();
-
-		}
-
-		// Update the ProblemProperties if any mesh element counts changed
-		updateProperties(properties.getNumDimensions(),
-				thermalBCs.isEmpty() ? properties.getNumThermalElements()
-						: thermalBCs.size() / 4,
-				fluidBCs.isEmpty() ? properties.getNumFluidElements()
-						: fluidBCs.size() / 4, passiveScalarBCs == null ? 0
-						: passiveScalarBCs.size() / 4);
-
-		// Construct the header
-		String meshHeader = String
-				.format("  *** MESH DATA ***\n"
-						+ "      %3d      %3d      %3d           NEL,NDIM,NELV\n",
-						properties.getNumThermalElements(),
-						properties.getNumDimensions(),
-						properties.getNumFluidElements());
-
-		// Write the mesh data header to the beginning of the StringBuffer
-		buffer.insert(0, meshHeader);
-
-		// Write the StringBuffer to the OutputStream
-		byte[] byteArray = buffer.toString().getBytes();
-		stream.write(byteArray);
-
-		// Write curved side data
-		writeCurvedSideData(stream);
-
-		// Write boundary conditions
-		writeBoundaryConditions(stream, fluidBCs, thermalBCs, passiveScalarBCs);
-
-		return;
-	}
-
-	/**
-	 * Grabs the CURVED SIDE DATA MeshComponent from the componentMap and writes
-	 * the contents to the specified OutputStream.
-	 * 
-	 * @param stream
-	 *            The OutputStream to write to
-	 * @throws IOException
-	 *             Thrown when writing to OutputStream fails
-	 */
-	private void writeCurvedSideData(OutputStream stream) throws IOException {
-
-		// Local declarations
-		MeshComponent curvedSides = (MeshComponent) componentMap
-				.get("Curved Side Data");
-		int numEntries = 0;
-
-		// Construct the header
-		String curvedSidesHeader = String.format(
-				"  ***** CURVED SIDE DATA *****\n"
-						+ "   %3s Curved sides follow "
-						+ "IEDGE,IEL,CURVE(I),I=1,5, CCURVE\n", numEntries);
-
-		// Write the curved sides header
-		byte[] byteArray = curvedSidesHeader.getBytes();
-		stream.write(byteArray);
-
-		// TODO implement me!
-
-		return;
-	}
-
-	/**
-	 * Reads in ArrayLists of boundary conditions constructed by writeMesh(...)
-	 * and writes them to the specified OutputStream.
-	 * 
-	 * @param stream
-	 *            The OutputStream to write to
-	 * @param fluidBCs
-	 *            ArrayList of Strings representing the lines of fluid boundary
-	 *            conditions in a reafile
-	 * @param thermalBCs
-	 *            ArrayList of Strings representing the lines of thermal
-	 *            boundary conditions in a reafile
-	 * @param passiveScalarBCs
-	 *            ArrayList of ArrayLists of Strings representing all possible
-	 *            sets (if any) of passive scalar boundary conditions, where
-	 *            each String represents a line in a reafile
-	 * @throws IOException
-	 *             Thrown when writing to OutputStream fails
-	 */
-	private void writeBoundaryConditions(OutputStream stream,
-			ArrayList<String> fluidBCs, ArrayList<String> thermalBCs,
-			ArrayList<ArrayList<String>> passiveScalarBCs) throws IOException {
-
-		// Construct the header
-		String boundaryConditionHeader = "  ***** BOUNDARY CONDITIONS *****\n";
-
-		// Write the boundary conditions header
-		byte[] byteArray = boundaryConditionHeader.getBytes();
-		stream.write(byteArray);
-
-		// Check that there are fluid boundary conditions
-		if (!fluidBCs.isEmpty()) {
-			// Write the fluid boundary conditions header
-			String fluidHeader = "  ***** FLUID   BOUNDARY CONDITIONS *****\n";
-			byteArray = fluidHeader.getBytes();
-			stream.write(byteArray);
-
-			// Write fluid boundary condition lines
-			for (int i = 0; i < fluidBCs.size(); i++) {
-				byteArray = fluidBCs.get(i).getBytes();
-				stream.write(byteArray);
-			}
-		} else {
-			String noFluidHeader = "  ***** NO FLUID   BOUNDARY CONDITIONS *****\n";
-			byteArray = noFluidHeader.getBytes();
-			stream.write(byteArray);
-		}
-
-		// Check that there are thermal boundary conditions
-		if (!thermalBCs.isEmpty()) {
-			// Write the thermal boundary conditions header
-			String thermalHeader = "  ***** THERMAL BOUNDARY CONDITIONS *****\n";
-			byteArray = thermalHeader.getBytes();
-			stream.write(byteArray);
-
-			// Write thermal boundary condition lines
-			for (int i = 0; i < thermalBCs.size(); i++) {
-				byteArray = thermalBCs.get(i).getBytes();
-				stream.write(byteArray);
-			}
-		} else {
-			String noThermalHeader = "  ***** NO THERMAL BOUNDARY CONDITIONS *****\n";
-			byteArray = noThermalHeader.getBytes();
-			stream.write(byteArray);
-		}
-
-		// Write passive scalar boundary condition lines
-		if (properties.getNumPassiveScalars() > 0) {
-
-			ArrayList<String> currPassiveScalarBC = new ArrayList<String>();
-
-			// Write passive scalar boundary condition lines
-			for (int i = 0; i < properties.getNumPassiveScalars(); i++) {
-
-				// Define the current passive scalar set
-				currPassiveScalarBC = passiveScalarBCs.get(i);
-
-				// Write the passive scalar boundary conditions header
-				String passiveScalarHeader = String
-						.format("  ***** PASSIVE SCALAR         %3s BOUNDARY CONDITIONS *****\n",
-								(i + 1));
-				byteArray = passiveScalarHeader.getBytes();
-				stream.write(byteArray);
-
-				// Iterate through the boundary conditions of the set
-				for (int j = 0; j < currPassiveScalarBC.size(); j++) {
-
-					// Write the current passive scalar boundary condition
-					byteArray = currPassiveScalarBC.get(j).getBytes();
-					stream.write(byteArray);
-				}
-			}
-		}
-
-		return;
-	}
-
-	/**
-	 * Grabs the PRE-SOLVE/RESTART OPTIONS DataComponent from the componentMap
-	 * and writes the contents to the specified OutputStream.
-	 * 
-	 * @param stream
-	 *            The OutputStream to write to
-	 * @throws IOException
-	 *             Thrown when writing to OutputStream fails
-	 */
-	private void writePresolveRestartOpts(OutputStream stream)
-			throws IOException {
-
-		// Local declarations
-		DataComponent presolveRestartOpts = (DataComponent) componentMap
-				.get("Pre-solve/Restart Options");
-		int numEntries = presolveRestartOpts.retrieveAllEntries().size();
-		Entry currEntry;
-		String currValue;
-
-		// Construct the header
-		String presolveRestartOptsHeader = String.format(
-				"%3s PRESOLVE/RESTART OPTIONS  *****\n", numEntries);
-
-		// Write the presolve/restart options header
-		byte[] byteArray = presolveRestartOptsHeader.getBytes();
-		stream.write(byteArray);
-
-		for (int i = 0; i < numEntries; i++) {
-
-			// Define the current pre-solve/restart option
-			currEntry = presolveRestartOpts.retrieveAllEntries().get(i);
-			currValue = currEntry.getValue() + "\n";
-
-			// Write to the output stream
-			byteArray = currValue.getBytes();
-			stream.write(byteArray);
-		}
-
-		return;
-	}
-
-	/**
-	 * Grabs the INITIAL CONDITIONS DataComponent from the componentMap and
-	 * writes the contents to the specified OutputStream.
-	 * 
-	 * @param stream
-	 *            The OutputStream to write to
-	 * @throws IOException
-	 *             Thrown when writing to OutputStream fails
-	 */
-	private void writeInitialConditions(OutputStream stream) throws IOException {
-
-		// Local declarations
-		DataComponent initialConditions = (DataComponent) componentMap
-				.get("Initial Conditions");
-		int numEntries = initialConditions.retrieveAllEntries().size();
-		Entry currEntry;
-		String currValue;
-
-		// Construct the header
-		String initialConditionsHeader = String.format(
-				"%3s         INITIAL CONDITIONS *****\n", numEntries);
-
-		// Write the initial conditions header
-		byte[] byteArray = initialConditionsHeader.getBytes();
-		stream.write(byteArray);
-
-		for (int i = 0; i < numEntries; i++) {
-
-			// Define the current initial condition
-			currEntry = initialConditions.retrieveAllEntries().get(i);
-			currValue = currEntry.getValue() + "\n";
-
-			// Write to the output stream
-			byteArray = currValue.getBytes();
-			stream.write(byteArray);
-
-		}
-
-		return;
-	}
-
-	/**
-	 * Grabs the DRIVE FORCE DATA DataComponent from the componentMap and writes
-	 * the contents to the specified OutputStream.
-	 * 
-	 * @param stream
-	 *            The OutputStream to write to
-	 * @throws IOException
-	 *             Thrown when writing to OutputStream fails
-	 */
-	private void writeDriveForceData(OutputStream stream) throws IOException {
-
-		// Local declarations
-		DataComponent driveForceData = (DataComponent) componentMap
-				.get("Drive Force Data");
-		int numEntries = driveForceData.retrieveAllEntries().size();
-		Entry currEntry;
-		String currValue;
-
-		// Construct the header
-		String driveForceDataHeader = String
-				.format("  ***** DRIVE FORCE DATA ***** BODY FORCE, FLOW, Q\n"
-						+ "          %3s                 Lines of Drive force data follow\n",
-						numEntries);
-
-		// Write the drive force data header
-		byte[] byteArray = driveForceDataHeader.getBytes();
-		stream.write(byteArray);
-
-		for (int i = 0; i < numEntries; i++) {
-
-			// Define the current drive force datum
-			currEntry = driveForceData.retrieveAllEntries().get(i);
-			currValue = currEntry.getValue() + "\n";
-
-			// Write to the output stream
-			byteArray = currValue.getBytes();
-			stream.write(byteArray);
-		}
-
-		return;
-	}
-
-	/**
-	 * Grabs the VARIABLE PROPERTY DATA DataComponent from the componentMap and
-	 * writes the contents to the specified OutputStream.
-	 * 
-	 * @param stream
-	 *            The OutputStream to write to
-	 * @throws IOException
-	 *             Thrown when writing to OutputStream fails
-	 */
-	private void writeVarPropertyData(OutputStream stream) throws IOException {
-
-		// Local declarations
-		DataComponent varPropertyData = (DataComponent) componentMap
-				.get("Variable Property Data");
-		int numEntries = varPropertyData.retrieveAllEntries().size();
-		Entry currEntry;
-		String currValue;
-
-		// Construct the header
-		String varPropertyDataHeader = String.format(
-				"  ***** Variable Property Data ***** Overrrides Parameter data.\n"
-						+ "%3s Lines follow.\n", numEntries);
-
-		// Write the variable property data header
-		byte[] byteArray = varPropertyDataHeader.getBytes();
-		stream.write(byteArray);
-
-		for (int i = 0; i < numEntries; i++) {
-
-			// Define the current variable property datum
-			currEntry = varPropertyData.retrieveAllEntries().get(i);
-			currValue = currEntry.getValue() + "\n";
-
-			// Write to the output stream
-			byteArray = currValue.getBytes();
-			stream.write(byteArray);
-		}
-
-		return;
-	}
-
-	/**
-	 * Grabs the HISTORY & INTEGRAL DATA DataComponent from the componentMap and
-	 * writes the contents to the specified OutputStream.
-	 * 
-	 * @param stream
-	 *            The OutputStream to write to
-	 * @throws IOException
-	 *             Thrown when writing to OutputStream fails
-	 */
-	private void writeHistoryIntegralData(OutputStream stream)
-			throws IOException {
-
-		// Local declarations
-		DataComponent historyIntegralData = (DataComponent) componentMap
-				.get("History and Integral Data");
-		int numEntries = historyIntegralData.retrieveAllEntries().size();
-		Entry currEntry;
-		String currValue;
-
-		// Construct the header
-		String historyIntegralDataHeader = String.format(
-				"  ***** HISTORY AND INTEGRAL DATA *****\n"
-						+ "          %3s   POINTS.  Hcode, I,J,H,IEL\n",
-				numEntries);
-
-		// Write the history and integral data header
-		byte[] byteArray = historyIntegralDataHeader.getBytes();
-		stream.write(byteArray);
-
-		for (int i = 0; i < numEntries; i++) {
-
-			// Define the current history and integral datum
-			currEntry = historyIntegralData.retrieveAllEntries().get(i);
-			currValue = currEntry.getValue() + "\n";
-
-			// Write to the output stream
-			byteArray = currValue.getBytes();
-			stream.write(byteArray);
-
-		}
-
-		return;
-	}
-
-	/**
-	 * Grabs the OUTPUT FIELD SPECIFCATION DataComponent from the componentMap
-	 * and writes the contents to the specified OutputStream.
-	 * 
-	 * @param stream
-	 *            The OutputStream to write to
-	 * @throws IOException
-	 *             Thrown when writing to OutputStream fails
-	 */
-	private void writeOutputFieldSpec(OutputStream stream) throws IOException {
-
-		// Local declarations
-		DataComponent outputFieldSpec = (DataComponent) componentMap
-				.get("Output Field Specification");
-		int numEntries = outputFieldSpec.retrieveAllEntries().size();
-		Entry currEntry;
-		String currValue;
-		String currName;
-		String currLine;
-
-		// Construct the header
-		String outputFieldSpecHeader = String.format(
-				"  ***** OUTPUT FIELD SPECIFICATION *****\n"
-						+ " %3s  SPECIFICATIONS FOLLOW\n", numEntries);
-
-		// Write the output field specification header
-		byte[] byteArray = outputFieldSpecHeader.getBytes();
-		stream.write(byteArray);
-
-		for (int i = 0; i < numEntries; i++) {
-
-			// Define the current output field spec
-			currEntry = outputFieldSpec.retrieveAllEntries().get(i);
-			currName = currEntry.getName();
-			currValue = ("YES".equals(currEntry.getValue()) ? "T" : ("NO"
-					.equals(currEntry.getValue()) ? "F" : currEntry.getValue()));
-			currLine = String.format("  %s       %s\n", currValue, currName);
-
-			// Write to the output stream
-			byteArray = currLine.getBytes();
-			stream.write(byteArray);
-
-		}
-
-		return;
-	}
-
-	/**
-	 * Grabs the OBJECT SPECIFICATION DataComponent from the componentMap and
-	 * writes the contents to the specified OutputStream.
-	 * 
-	 * @param stream
-	 *            The OutputStream to write to
-	 * @throws IOException
-	 *             Thrown when writing to OutputStream fails
-	 */
-	private void writeObjectSpec(OutputStream stream) throws IOException {
-
-		// Local declarations
-		DataComponent objectSpec = (DataComponent) componentMap
-				.get("Object Specification");
-		int numEntries = objectSpec.retrieveAllEntries().size();
-		Entry currEntry;
-		String currValue;
-		String currName;
-		String currLine;
-
-		// Construct the header
-		String objectSpecHeader = "  ***** OBJECT SPECIFICATION *****\n";
-
-		// Write the object specification header
-		byte[] byteArray = objectSpecHeader.getBytes();
-		stream.write(byteArray);
-
-		for (int i = 0; i < numEntries; i++) {
-
-			// Define the current object spec
-			currEntry = objectSpec.retrieveAllEntries().get(i);
-			currValue = currEntry.getValue();
-			currName = currEntry.getName();
-			currLine = String.format("     %3s %-7s Objects\n", currValue,
-					currName);
-
-			// Write to the output stream
-			byteArray = currLine.getBytes();
-			stream.write(byteArray);
-
-		}
-
-		return;
-	}
-
-	/*
-	 * Overrides the IComponentVisitor visit method. Verifies the DataComponent
-	 * is non-null and then adds it to the componentMap HashMap.
-	 * 
-	 * @see
-	 * org.eclipse.ice.datastructures.componentVisitor.IComponentVisitor#visit
-	 * (org.eclipse.ice.datastructures.form.DataComponent)
-	 */
-	@Override
-	public void visit(DataComponent component) {
-
-		// Check the component is valid and then add to HashMap
-		if (component != null) {
-			componentMap.put(component.getName(), component);
-		}
-		return;
-	}
-
-	/*
-	 * Overrides the IComponentVisitor visit method. Verifies the MeshComponent
-	 * is non-null and then adds it to the componentMap HashMap.
-	 * 
-	 * @see
-	 * org.eclipse.ice.datastructures.componentVisitor.IComponentVisitor#visit
-	 * (org.eclipse.ice.datastructures.form.mesh.MeshComponent)
-	 */
-	@Override
-	public void visit(MeshComponent component) {
-
-		// Check the component is valid and then add to HashMap
-		if (component != null) {
-			componentMap.put(component.getName(), component);
-		}
-		return;
-	}
-
-	/**
-	 * Updates the current NekWriter's ProblemProperties in the event that any
-	 * initial variables may have changed (such as the number of mesh elements
-	 * being changed through the addition/removal in the MeshEditor)
-	 * 
-	 * @param numDimensions
-	 *            Number of dimensions of the current problem (cannot be
-	 *            changed)
-	 * @param newThermalElements
-	 *            New number of elements with thermal BCs
-	 * @param newFluidElements
-	 *            New number of elements with fluid BCs
-	 * @param newPassiveScalars
-	 *            New number of passive scalar sets
-	 */
-	public void updateProperties(int numDimensions, int newThermalElements,
-			int newFluidElements, int newPassiveScalars) {
-
-		// Update the Writer's ProblemProperties if any mesh element counts
-		// changed
-		if (properties.getNumThermalElements() != newThermalElements
-				|| properties.getNumFluidElements() != newFluidElements
-				|| properties.getNumPassiveScalars() != newPassiveScalars) {
-
-			properties = new ProblemProperties(numDimensions,
-					newThermalElements, newFluidElements, newPassiveScalars);
-		}
-
-		return;
-	}
-
-	@Override
-	public void visit(ResourceComponent component) {
-		// TODO Auto-generated method stub
-
-	}
-
-	@Override
-	public void visit(TableComponent component) {
-		// TODO Auto-generated method stub
-
-	}
-
-	@Override
-	public void visit(MatrixComponent component) {
-		// TODO Auto-generated method stub
-
-	}
-
-	@Override
-	public void visit(GeometryComponent component) {
-		// TODO Auto-generated method stub
-
-	}
-
-	@Override
-	public void visit(MasterDetailsComponent component) {
-		// TODO Auto-generated method stub
-
-	}
-
-	@Override
-	public void visit(TreeComposite component) {
-		// TODO Auto-generated method stub
-
-	}
-
-	@Override
-	public void visit(IReactorComponent component) {
-		// TODO Auto-generated method stub
-
-	}
-
-	@Override
-	public void visit(TimeDataComponent component) {
-		// TODO Auto-generated method stub
-
-	}
-
-	@Override
-	public void visit(AdaptiveTreeComposite component) {
-		// TODO Auto-generated method stub
-
-	}
-
-	@Override
-	public void visit(EMFComponent component) {
-		// TODO Auto-generated method stub
-		
-	}
-
-	@Override
-	public void visit(ListComponent component) {
-		// TODO Auto-generated method stub
-		
-	}
-}
+
+import java.io.File;
+import java.io.FileNotFoundException;
+import java.io.FileOutputStream;
+import java.io.IOException;
+import java.io.OutputStream;
+import java.net.InetAddress;
+import java.net.UnknownHostException;
+import java.text.DateFormat;
+import java.text.SimpleDateFormat;
+import java.util.ArrayList;
+import java.util.Date;
+import java.util.HashMap;
+
+/**
+ * This class is responsible for writing the contents of a Component collection
+ * into a file appropriate to be used as a Nek5000 .rea file.
+ * 
+ * @author Anna Wojtowicz
+ * 
+ */
+public class NekWriter implements IComponentVisitor {
+
+	/*
+	 * HashMap of 13 Components to define a Nek5000 problem, keyed by Component
+	 * name.
+	 */
+	private HashMap<String, Component> componentMap;
+
+	/*
+	 * Properties of the Nek problem (number of dimensions, number of thermal
+	 * elements, number of fluid elements, and number of passive scalar sets),
+	 * as defined by the NekReader.
+	 */
+	private ProblemProperties properties;
+
+	/**
+	 * Nullary constructor
+	 */
+	public NekWriter() {
+		super();
+		componentMap = new HashMap<String, Component>();
+	}
+
+	/**
+	 * Reads in an ArrayList of Components, creates a HashMap keyed by Component
+	 * name, and then writes the contents into the specified output file using
+	 * formatting appropriate for a Nek5000 reafile. Verifies the list of
+	 * Components is correctly constructed before writing.
+	 * 
+	 * @param components
+	 *            An ArrayList of Components, can be assumed to be a mix of
+	 *            DataComponents and MeshComponents
+	 * @param outputFile
+	 *            The output file to write to
+	 * @param properties
+	 *            Properties of the Nek problem
+	 * @throws FileNotFoundException
+	 *             Thrown when the output file cannot be found
+	 * @throws IOException
+	 *             Thrown when any of the writeSomething(...) methods fail to
+	 *             write to the OutputStream
+	 * 
+	 */
+	public void writeReaFile(ArrayList<Component> components, File outputFile,
+			ProblemProperties properties) throws FileNotFoundException,
+			IOException {
+
+		// Check that all input parameters are valid
+		if (components != null && outputFile.isFile() && properties != null
+				&& properties.getNumDimensions() > 0
+				&& properties.getNumThermalElements() >= 0
+				&& properties.getNumFluidElements() >= 0
+				&& properties.getNumPassiveScalars() >= 0) {
+
+			// Local declarations
+			OutputStream stream = null;
+			Component currComponent;
+
+			// Set the problem properties
+			this.properties = properties;
+
+			// Set the output stream to the output file
+			stream = new FileOutputStream(outputFile);
+
+			// Verify all the Components are valid and then add componentMap Map
+			for (int i = 0; i < components.size(); i++) {
+				currComponent = components.get(i);
+				currComponent.accept(this);
+			}
+
+			// Write the output file sections
+			writeParameters(stream);
+			writePassiveScalarData(stream);
+			writeLogicalSwitches(stream);
+			writePreNekAxes(stream);
+			writeMesh(stream);
+			writePresolveRestartOpts(stream);
+			writeInitialConditions(stream);
+			writeDriveForceData(stream);
+			writeVarPropertyData(stream);
+			writeHistoryIntegralData(stream);
+			writeOutputFieldSpec(stream);
+			writeObjectSpec(stream);
+			writeICEHeader(stream);
+
+			// Close the output stream
+			stream.close();
+
+		}
+
+		return;
+	}
+
+	/**
+	 * Writes an ICE header at the top of the reafile, providing the date, time
+	 * and hostname where the file was generated.
+	 * 
+	 * @param stream
+	 *            The OutputStream to write to
+	 * @throws UnknownHostException
+	 *             Thrown when the host cannot be resolved
+	 * @throws IOException
+	 *             Thrown when writing to OutputStream fails
+	 */
+	private void writeICEHeader(OutputStream stream)
+			throws UnknownHostException, IOException {
+
+		DateFormat dateFormat = new SimpleDateFormat("MM/dd/yyyy HH:mm:ss");
+		String date = dateFormat.format(new Date());
+		String user = System.getProperty("user.name");
+		String hostname = "";
+		hostname = InetAddress.getLocalHost().getHostName();
+
+		String iceHeader = String.format(
+				"C *** Nek5000 reafile generated by ICE ***\n"
+						+ "C  (Eclipse Integrated Computational Environment)\n"
+						+ "C\n" + "C  Created:   %-30s\n"
+						+ "C  User:      %-30s\n" + "C  Hostname:  %-30s",
+				date, user, hostname);
+
+		// Write to the output stream
+		byte[] byteArray = iceHeader.getBytes();
+		stream.write(byteArray);
+
+		return;
+	}
+
+	/**
+	 * Grabs the PARAMETERS DataComponent from the componentMap and writes the
+	 * contents to the specified OutputStream.
+	 * 
+	 * @param stream
+	 *            The OutputStream to write to
+	 * @throws IOException
+	 *             Thrown when writing to OutputStream fails
+	 */
+	private void writeParameters(OutputStream stream) throws IOException {
+
+		// Local declarations
+		DataComponent parameters = (DataComponent) componentMap
+				.get("Parameters");
+		int numEntries = parameters.retrieveAllEntries().size();
+		Entry currEntry;
+		String currValue;
+		String currName;
+		String currDesc;
+		String currLine;
+
+		// Construct the header
+		String paramHeader = String.format(" ****** PARAMETERS *****\n"
+				+ "    %9s     NEKTON VERSION\n"
+				+ "            %d DIMENSIONAL RUN\n"
+				+ "          %3d PARAMETERS FOLLOW\n",
+				properties.getNekVersion(), properties.getNumDimensions(),
+				numEntries);
+
+		// Write the parameters header
+		byte[] byteArray = paramHeader.getBytes();
+		stream.write(byteArray);
+
+		// Write the parameters
+		for (int i = 0; i < numEntries; i++) {
+
+			// Define the current parameter
+			currEntry = parameters.retrieveAllEntries().get(i);
+			currName = currEntry.getName();
+			currDesc = currEntry.getDescription();
+			currValue = currEntry.getValue();
+			currLine = String.format("      %-14s     %s %s\n", currValue,
+					currName, currDesc);
+
+			// Write to the output stream
+			byteArray = currLine.getBytes();
+			stream.write(byteArray);
+		}
+
+		return;
+	}
+
+	/**
+	 * Grabs the PASSIVE SCALARA DATA DataComponent from the componentMap and
+	 * writes the contents to the specified OutputStream.
+	 * 
+	 * @param stream
+	 *            The OutputStream to write to
+	 * @throws IOException
+	 *             Thrown when writing to OutputStream fails
+	 */
+	private void writePassiveScalarData(OutputStream stream) throws IOException {
+
+		// Local declarations
+		DataComponent passiveScalars = (DataComponent) componentMap
+				.get("Passive Scalar Data");
+		int numEntries = passiveScalars.retrieveAllEntries().size();
+		Entry currEntry;
+		String currValue;
+		String currLine;
+
+		// Construct the header
+		String passiveScalarsHeader = String.format(
+				"    %3s  Lines of passive scalar data follows"
+						+ "2 CONDUCT; 2RHOCP\n", numEntries);
+
+		// Write the passive scalars header
+		byte[] byteArray = passiveScalarsHeader.getBytes();
+		stream.write(byteArray);
+
+		// Write the passive scalars
+		for (int i = 0; i < numEntries; i++) {
+
+			// Define the current passive scalar line
+			currEntry = passiveScalars.retrieveAllEntries().get(i);
+			currValue = currEntry.getValue();
+			currLine = String.format("      %-10s\n", currValue);
+
+			// Write to the output stream
+			byteArray = currLine.getBytes();
+			stream.write(byteArray);
+		}
+
+		return;
+	}
+
+	/**
+	 * Grabs the LOGICAL SWITCHES DataComponent from the componentMap and writes
+	 * the contents to the specified OutputStream.
+	 * 
+	 * @param stream
+	 *            The OutputStream to write to
+	 * @throws IOException
+	 *             Thrown when writing to OutputStream fails
+	 */
+	private void writeLogicalSwitches(OutputStream stream) throws IOException {
+
+		// Local declarations
+		DataComponent logicalSwitches = (DataComponent) componentMap
+				.get("Logical Switches");
+		int numEntries = logicalSwitches.retrieveAllEntries().size();
+		Entry currEntry;
+		String currValue;
+		String currName;
+		String currLine;
+		String currDesc;
+
+		// Construct the header
+		String switchesHeader = String.format(
+				"         %3s  LOGICAL SWITCHES FOLLOW\n", numEntries);
+
+		// Write the logical switches header
+		byte[] byteArray = switchesHeader.getBytes();
+		stream.write(byteArray);
+
+		for (int i = 0; i < numEntries; i++) {
+
+			// Define the current logical switch
+			currEntry = logicalSwitches.retrieveAllEntries().get(i);
+			currName = currEntry.getName();
+			currDesc = currEntry.getDescription();
+			currValue = ("YES".equals(currEntry.getValue()) ? "T" : ("NO"
+					.equals(currEntry.getValue()) ? "F" : currEntry.getValue()));
+
+			// Construct the current line
+			if (currName.contains("IFNAV") && currName.contains("IFADVC")) {
+				currLine = String.format("  %s IFNAV & IFADVC %s\n", // This
+																		// entry's
+																		// name
+																		// has
+																		// two
+																		// ampersands
+																		// because
+						currValue, currDesc); // of an Eclipse forms bug, so we
+												// just write the
+			} // name out here
+			else if (currName.contains("IFTMSH")) {
+				currLine = String.format("  %s %s %s\n", currValue, currName,
+						currDesc);
+			} else {
+				currLine = String.format("  %s     %s\n", currValue, currName);
+			}
+			// Write to the output stream
+			byteArray = currLine.getBytes();
+			stream.write(byteArray);
+		}
+		return;
+	}
+
+	/**
+	 * Grabs the PRE-NEK AXES DataComponent from the componentMap and writes the
+	 * contents to the specified OutputStream.
+	 * 
+	 * @param stream
+	 *            The OutputStream to write to
+	 * @throws IOException
+	 *             Thrown when writing to OutputStream fails
+	 */
+	private void writePreNekAxes(OutputStream stream) throws IOException {
+
+		// Local declarations
+		DataComponent preNekAxes = (DataComponent) componentMap
+				.get("Pre-Nek Axes");
+		int numEntries = preNekAxes.retrieveAllEntries().size();
+		Entry currEntry;
+		String currValue;
+		String currName;
+		String currLine;
+		byte[] byteArray;
+
+		for (int i = 0; i < numEntries; i++) {
+
+			// Define the current pre-nek axes
+			currEntry = preNekAxes.retrieveAllEntries().get(i);
+			currValue = currEntry.getValue();
+			currName = currEntry.getName();
+			currLine = String.format("   %s %s\n", currValue, currName);
+
+			// Write to the output stream
+			byteArray = currLine.getBytes();
+			stream.write(byteArray);
+		}
+
+		return;
+	}
+
+	/**
+	 * Grabs the MESH DATA MeshComponent from the componentMap and writes the
+	 * contents to the specified OutputStream. In the process of iterating
+	 * through each element/quad, this method also constructs 2+ ArrayLists of
+	 * Strings (thermal, fluid and if any passive scalar BCs) representing lines
+	 * of boundary conditions in a reafile. These ArrayLists are passed into the
+	 * writeBoundaryConditions(...) method.
+	 * 
+	 * @param stream
+	 *            The OutputStream to write to
+	 * @throws IOException
+	 *             Thrown when writing to OutputStream fails
+	 */
+	private void writeMesh(OutputStream stream) throws IOException {
+
+		// Local declarations
+		MeshComponent mesh = (MeshComponent) componentMap.get("Mesh Data");
+		Quad currQuad;
+		Edge currEdge;
+		int currEdgeId;
+		ArrayList<Vertex> currVertices = new ArrayList<Vertex>();
+		String currValue;
+
+		// String buffer used to construct the mesh data, as the MeshComponent
+		// must be read first before its header can be written, preventing a
+		// simple top-down writing to the output stream
+		StringBuffer buffer = new StringBuffer();
+		ArrayList<String> bufferArray = new ArrayList<String>();
+
+		ArrayList<Float> xCoords = new ArrayList<Float>();
+		ArrayList<Float> yCoords = new ArrayList<Float>();
+
+		BoundaryCondition currBC;
+		ArrayList<Float> currBCValues = new ArrayList<Float>();
+		ArrayList<String> thermalBCs = new ArrayList<String>();
+		ArrayList<String> fluidBCs = new ArrayList<String>();
+		ArrayList<ArrayList<String>> passiveScalarBCs = null;
+
+		// Iterate through the mesh elements
+		for (int i = 0; i < mesh.getPolygons().size(); i++) {
+
+			// Define the current mesh element
+			currQuad = (Quad) mesh.getPolygons().get(i);
+			currValue = String.format("           ELEMENT%6s [ %4s]" // FORMAT:
+																		// 18X,I6,4X,I3,A1,11x,i5
+					+ "  GROUP   %5s\n", (i + 1), currQuad
+					.getPolygonProperties().getMaterialId(), currQuad
+					.getPolygonProperties().getGroupNum());
+
+			// Write the mesh element header
+			buffer.append(currValue);
+
+			/* --- Construct mesh elements --- */
+
+			// Extract the x, y coordinates of the Quad's vertices
+			currVertices = currQuad.getVertices();
+			for (int k = 0; k < 4; k++) {
+				xCoords.add(currVertices.get(k).getLocation()[0]);
+				yCoords.add(currVertices.get(k).getLocation()[1]);
+			}
+
+			// Iterate through the Edges of the current Quad
+			for (int j = 0; j < 4; j++) {
+
+				// Define the current edge
+				currEdge = currQuad.getEdges().get(j);
+				currEdgeId = currEdge.getId();
+
+				/*
+				 * Boundary condition format strings:
+				 * 
+				 * < 1,000 elements (1X, A3, 2I3, 5G14.6) < 100,000 elements
+				 * (1X, A3, I5, I1, 5G14.6) else { (1X, A3, I10, I1, 5G14.6) }
+				 * FIXME assuming only the case of < 1k elements
+				 */
+
+				/* --- Construct fluid boundary condition --- */
+
+				// Grab the current edge's fluid boundary conditions
+				currBC = currQuad.getFluidBoundaryCondition(currEdgeId);
+
+				// Check if the current edge has a valid fluid BC
+				if (currBC.getType() != BoundaryConditionType.None) {
+
+					// Get its values
+					currBCValues = currBC.getValues();
+
+					// Construct the proper string format
+					currValue = String.format(
+							" %-3s%3d%3d%14.7G%14.7G%14.7G%14.7G%14.7G\n",
+							currBC.getType().id, (i + 1), (j + 1),
+							currBCValues.get(0), currBCValues.get(1),
+							currBCValues.get(2), currBCValues.get(3),
+							currBCValues.get(4));
+
+					// Add to fluid boundary conditions list
+					fluidBCs.add(currValue);
+				}
+
+				/* --- Construct thermal boundary condition --- */
+
+				// Grab the current edge's thermal boundary condition
+				currBC = currQuad.getThermalBoundaryCondition(currEdgeId);
+
+				// Check if the current Quad has a valid thermal BC
+				if (currBC.getType() != BoundaryConditionType.None) {
+
+					// Get its values
+					currBCValues = currBC.getValues();
+
+					// Construct the proper string format
+					currValue = String.format(
+							" %-3s%3d%3d%14.7G%14.7G%14.7G%14.7G%14.7G\n",
+							currBC.getType().id, (i + 1), (j + 1),
+							currBCValues.get(0), currBCValues.get(1),
+							currBCValues.get(2), currBCValues.get(3),
+							currBCValues.get(4));
+
+					// Add to thermal boundary conditions list
+					thermalBCs.add(currValue);
+				}
+
+				/* --- Construct passive scalar boundary condition line --- */
+
+				if (properties.getNumPassiveScalars() > 0) {
+
+					passiveScalarBCs = new ArrayList<ArrayList<String>>(
+							properties.getNumPassiveScalars());
+
+					// Iterate through as many passive scalars as there are
+					for (int k = 1; k <= properties.getNumPassiveScalars(); k++) {
+
+						// Grab the current element's kth passive scalar
+						// boundary condition
+						currBC = currQuad.getOtherBoundaryCondition(currEdgeId,
+								k);
+
+						// Check if the current Quad has a valid passive scalar
+						// BC
+						if (currBC.getType() != BoundaryConditionType.None) {
+
+							// Get its values
+							currBCValues = currBC.getValues();
+
+							// Construct the proper string format
+							currValue = String
+									.format(" %-3s%3d%3d%14.7G%14.7G%14.7G%14.7G%14.7G\n",
+											currBC.getType().id, (i + 1),
+											(j + 1), currBCValues.get(0),
+											currBCValues.get(1),
+											currBCValues.get(2),
+											currBCValues.get(3),
+											currBCValues.get(4));
+
+							// Add to passive scalar boundary condition list
+							passiveScalarBCs.get(k).add(currValue);
+						}
+					}
+
+				}
+
+			}
+
+			// Write the coordinates to the buffer
+			currValue = String.format(" %9.6G     %9.6G     %9.6G     %9.6G\n"
+					+ " %9.6G     %9.6G     %9.6G     %9.6G\n", xCoords.get(0),
+					xCoords.get(1), xCoords.get(2), xCoords.get(3),
+					yCoords.get(0), yCoords.get(1), yCoords.get(2),
+					yCoords.get(3));
+			buffer.append(currValue);
+
+			// Clear the coordinates for the next edge
+			xCoords.clear();
+			yCoords.clear();
+
+		}
+
+		// Update the ProblemProperties if any mesh element counts changed
+		updateProperties(properties.getNumDimensions(),
+				thermalBCs.isEmpty() ? properties.getNumThermalElements()
+						: thermalBCs.size() / 4,
+				fluidBCs.isEmpty() ? properties.getNumFluidElements()
+						: fluidBCs.size() / 4, passiveScalarBCs == null ? 0
+						: passiveScalarBCs.size() / 4);
+
+		// Construct the header
+		String meshHeader = String
+				.format("  *** MESH DATA ***\n"
+						+ "      %3d      %3d      %3d           NEL,NDIM,NELV\n",
+						properties.getNumThermalElements(),
+						properties.getNumDimensions(),
+						properties.getNumFluidElements());
+
+		// Write the mesh data header to the beginning of the StringBuffer
+		buffer.insert(0, meshHeader);
+
+		// Write the StringBuffer to the OutputStream
+		byte[] byteArray = buffer.toString().getBytes();
+		stream.write(byteArray);
+
+		// Write curved side data
+		writeCurvedSideData(stream);
+
+		// Write boundary conditions
+		writeBoundaryConditions(stream, fluidBCs, thermalBCs, passiveScalarBCs);
+
+		return;
+	}
+
+	/**
+	 * Grabs the CURVED SIDE DATA MeshComponent from the componentMap and writes
+	 * the contents to the specified OutputStream.
+	 * 
+	 * @param stream
+	 *            The OutputStream to write to
+	 * @throws IOException
+	 *             Thrown when writing to OutputStream fails
+	 */
+	private void writeCurvedSideData(OutputStream stream) throws IOException {
+
+		// Local declarations
+		MeshComponent curvedSides = (MeshComponent) componentMap
+				.get("Curved Side Data");
+		int numEntries = 0;
+
+		// Construct the header
+		String curvedSidesHeader = String.format(
+				"  ***** CURVED SIDE DATA *****\n"
+						+ "   %3s Curved sides follow "
+						+ "IEDGE,IEL,CURVE(I),I=1,5, CCURVE\n", numEntries);
+
+		// Write the curved sides header
+		byte[] byteArray = curvedSidesHeader.getBytes();
+		stream.write(byteArray);
+
+		// TODO implement me!
+
+		return;
+	}
+
+	/**
+	 * Reads in ArrayLists of boundary conditions constructed by writeMesh(...)
+	 * and writes them to the specified OutputStream.
+	 * 
+	 * @param stream
+	 *            The OutputStream to write to
+	 * @param fluidBCs
+	 *            ArrayList of Strings representing the lines of fluid boundary
+	 *            conditions in a reafile
+	 * @param thermalBCs
+	 *            ArrayList of Strings representing the lines of thermal
+	 *            boundary conditions in a reafile
+	 * @param passiveScalarBCs
+	 *            ArrayList of ArrayLists of Strings representing all possible
+	 *            sets (if any) of passive scalar boundary conditions, where
+	 *            each String represents a line in a reafile
+	 * @throws IOException
+	 *             Thrown when writing to OutputStream fails
+	 */
+	private void writeBoundaryConditions(OutputStream stream,
+			ArrayList<String> fluidBCs, ArrayList<String> thermalBCs,
+			ArrayList<ArrayList<String>> passiveScalarBCs) throws IOException {
+
+		// Construct the header
+		String boundaryConditionHeader = "  ***** BOUNDARY CONDITIONS *****\n";
+
+		// Write the boundary conditions header
+		byte[] byteArray = boundaryConditionHeader.getBytes();
+		stream.write(byteArray);
+
+		// Check that there are fluid boundary conditions
+		if (!fluidBCs.isEmpty()) {
+			// Write the fluid boundary conditions header
+			String fluidHeader = "  ***** FLUID   BOUNDARY CONDITIONS *****\n";
+			byteArray = fluidHeader.getBytes();
+			stream.write(byteArray);
+
+			// Write fluid boundary condition lines
+			for (int i = 0; i < fluidBCs.size(); i++) {
+				byteArray = fluidBCs.get(i).getBytes();
+				stream.write(byteArray);
+			}
+		} else {
+			String noFluidHeader = "  ***** NO FLUID   BOUNDARY CONDITIONS *****\n";
+			byteArray = noFluidHeader.getBytes();
+			stream.write(byteArray);
+		}
+
+		// Check that there are thermal boundary conditions
+		if (!thermalBCs.isEmpty()) {
+			// Write the thermal boundary conditions header
+			String thermalHeader = "  ***** THERMAL BOUNDARY CONDITIONS *****\n";
+			byteArray = thermalHeader.getBytes();
+			stream.write(byteArray);
+
+			// Write thermal boundary condition lines
+			for (int i = 0; i < thermalBCs.size(); i++) {
+				byteArray = thermalBCs.get(i).getBytes();
+				stream.write(byteArray);
+			}
+		} else {
+			String noThermalHeader = "  ***** NO THERMAL BOUNDARY CONDITIONS *****\n";
+			byteArray = noThermalHeader.getBytes();
+			stream.write(byteArray);
+		}
+
+		// Write passive scalar boundary condition lines
+		if (properties.getNumPassiveScalars() > 0) {
+
+			ArrayList<String> currPassiveScalarBC = new ArrayList<String>();
+
+			// Write passive scalar boundary condition lines
+			for (int i = 0; i < properties.getNumPassiveScalars(); i++) {
+
+				// Define the current passive scalar set
+				currPassiveScalarBC = passiveScalarBCs.get(i);
+
+				// Write the passive scalar boundary conditions header
+				String passiveScalarHeader = String
+						.format("  ***** PASSIVE SCALAR         %3s BOUNDARY CONDITIONS *****\n",
+								(i + 1));
+				byteArray = passiveScalarHeader.getBytes();
+				stream.write(byteArray);
+
+				// Iterate through the boundary conditions of the set
+				for (int j = 0; j < currPassiveScalarBC.size(); j++) {
+
+					// Write the current passive scalar boundary condition
+					byteArray = currPassiveScalarBC.get(j).getBytes();
+					stream.write(byteArray);
+				}
+			}
+		}
+
+		return;
+	}
+
+	/**
+	 * Grabs the PRE-SOLVE/RESTART OPTIONS DataComponent from the componentMap
+	 * and writes the contents to the specified OutputStream.
+	 * 
+	 * @param stream
+	 *            The OutputStream to write to
+	 * @throws IOException
+	 *             Thrown when writing to OutputStream fails
+	 */
+	private void writePresolveRestartOpts(OutputStream stream)
+			throws IOException {
+
+		// Local declarations
+		DataComponent presolveRestartOpts = (DataComponent) componentMap
+				.get("Pre-solve/Restart Options");
+		int numEntries = presolveRestartOpts.retrieveAllEntries().size();
+		Entry currEntry;
+		String currValue;
+
+		// Construct the header
+		String presolveRestartOptsHeader = String.format(
+				"%3s PRESOLVE/RESTART OPTIONS  *****\n", numEntries);
+
+		// Write the presolve/restart options header
+		byte[] byteArray = presolveRestartOptsHeader.getBytes();
+		stream.write(byteArray);
+
+		for (int i = 0; i < numEntries; i++) {
+
+			// Define the current pre-solve/restart option
+			currEntry = presolveRestartOpts.retrieveAllEntries().get(i);
+			currValue = currEntry.getValue() + "\n";
+
+			// Write to the output stream
+			byteArray = currValue.getBytes();
+			stream.write(byteArray);
+		}
+
+		return;
+	}
+
+	/**
+	 * Grabs the INITIAL CONDITIONS DataComponent from the componentMap and
+	 * writes the contents to the specified OutputStream.
+	 * 
+	 * @param stream
+	 *            The OutputStream to write to
+	 * @throws IOException
+	 *             Thrown when writing to OutputStream fails
+	 */
+	private void writeInitialConditions(OutputStream stream) throws IOException {
+
+		// Local declarations
+		DataComponent initialConditions = (DataComponent) componentMap
+				.get("Initial Conditions");
+		int numEntries = initialConditions.retrieveAllEntries().size();
+		Entry currEntry;
+		String currValue;
+
+		// Construct the header
+		String initialConditionsHeader = String.format(
+				"%3s         INITIAL CONDITIONS *****\n", numEntries);
+
+		// Write the initial conditions header
+		byte[] byteArray = initialConditionsHeader.getBytes();
+		stream.write(byteArray);
+
+		for (int i = 0; i < numEntries; i++) {
+
+			// Define the current initial condition
+			currEntry = initialConditions.retrieveAllEntries().get(i);
+			currValue = currEntry.getValue() + "\n";
+
+			// Write to the output stream
+			byteArray = currValue.getBytes();
+			stream.write(byteArray);
+
+		}
+
+		return;
+	}
+
+	/**
+	 * Grabs the DRIVE FORCE DATA DataComponent from the componentMap and writes
+	 * the contents to the specified OutputStream.
+	 * 
+	 * @param stream
+	 *            The OutputStream to write to
+	 * @throws IOException
+	 *             Thrown when writing to OutputStream fails
+	 */
+	private void writeDriveForceData(OutputStream stream) throws IOException {
+
+		// Local declarations
+		DataComponent driveForceData = (DataComponent) componentMap
+				.get("Drive Force Data");
+		int numEntries = driveForceData.retrieveAllEntries().size();
+		Entry currEntry;
+		String currValue;
+
+		// Construct the header
+		String driveForceDataHeader = String
+				.format("  ***** DRIVE FORCE DATA ***** BODY FORCE, FLOW, Q\n"
+						+ "          %3s                 Lines of Drive force data follow\n",
+						numEntries);
+
+		// Write the drive force data header
+		byte[] byteArray = driveForceDataHeader.getBytes();
+		stream.write(byteArray);
+
+		for (int i = 0; i < numEntries; i++) {
+
+			// Define the current drive force datum
+			currEntry = driveForceData.retrieveAllEntries().get(i);
+			currValue = currEntry.getValue() + "\n";
+
+			// Write to the output stream
+			byteArray = currValue.getBytes();
+			stream.write(byteArray);
+		}
+
+		return;
+	}
+
+	/**
+	 * Grabs the VARIABLE PROPERTY DATA DataComponent from the componentMap and
+	 * writes the contents to the specified OutputStream.
+	 * 
+	 * @param stream
+	 *            The OutputStream to write to
+	 * @throws IOException
+	 *             Thrown when writing to OutputStream fails
+	 */
+	private void writeVarPropertyData(OutputStream stream) throws IOException {
+
+		// Local declarations
+		DataComponent varPropertyData = (DataComponent) componentMap
+				.get("Variable Property Data");
+		int numEntries = varPropertyData.retrieveAllEntries().size();
+		Entry currEntry;
+		String currValue;
+
+		// Construct the header
+		String varPropertyDataHeader = String.format(
+				"  ***** Variable Property Data ***** Overrrides Parameter data.\n"
+						+ "%3s Lines follow.\n", numEntries);
+
+		// Write the variable property data header
+		byte[] byteArray = varPropertyDataHeader.getBytes();
+		stream.write(byteArray);
+
+		for (int i = 0; i < numEntries; i++) {
+
+			// Define the current variable property datum
+			currEntry = varPropertyData.retrieveAllEntries().get(i);
+			currValue = currEntry.getValue() + "\n";
+
+			// Write to the output stream
+			byteArray = currValue.getBytes();
+			stream.write(byteArray);
+		}
+
+		return;
+	}
+
+	/**
+	 * Grabs the HISTORY & INTEGRAL DATA DataComponent from the componentMap and
+	 * writes the contents to the specified OutputStream.
+	 * 
+	 * @param stream
+	 *            The OutputStream to write to
+	 * @throws IOException
+	 *             Thrown when writing to OutputStream fails
+	 */
+	private void writeHistoryIntegralData(OutputStream stream)
+			throws IOException {
+
+		// Local declarations
+		DataComponent historyIntegralData = (DataComponent) componentMap
+				.get("History and Integral Data");
+		int numEntries = historyIntegralData.retrieveAllEntries().size();
+		Entry currEntry;
+		String currValue;
+
+		// Construct the header
+		String historyIntegralDataHeader = String.format(
+				"  ***** HISTORY AND INTEGRAL DATA *****\n"
+						+ "          %3s   POINTS.  Hcode, I,J,H,IEL\n",
+				numEntries);
+
+		// Write the history and integral data header
+		byte[] byteArray = historyIntegralDataHeader.getBytes();
+		stream.write(byteArray);
+
+		for (int i = 0; i < numEntries; i++) {
+
+			// Define the current history and integral datum
+			currEntry = historyIntegralData.retrieveAllEntries().get(i);
+			currValue = currEntry.getValue() + "\n";
+
+			// Write to the output stream
+			byteArray = currValue.getBytes();
+			stream.write(byteArray);
+
+		}
+
+		return;
+	}
+
+	/**
+	 * Grabs the OUTPUT FIELD SPECIFCATION DataComponent from the componentMap
+	 * and writes the contents to the specified OutputStream.
+	 * 
+	 * @param stream
+	 *            The OutputStream to write to
+	 * @throws IOException
+	 *             Thrown when writing to OutputStream fails
+	 */
+	private void writeOutputFieldSpec(OutputStream stream) throws IOException {
+
+		// Local declarations
+		DataComponent outputFieldSpec = (DataComponent) componentMap
+				.get("Output Field Specification");
+		int numEntries = outputFieldSpec.retrieveAllEntries().size();
+		Entry currEntry;
+		String currValue;
+		String currName;
+		String currLine;
+
+		// Construct the header
+		String outputFieldSpecHeader = String.format(
+				"  ***** OUTPUT FIELD SPECIFICATION *****\n"
+						+ " %3s  SPECIFICATIONS FOLLOW\n", numEntries);
+
+		// Write the output field specification header
+		byte[] byteArray = outputFieldSpecHeader.getBytes();
+		stream.write(byteArray);
+
+		for (int i = 0; i < numEntries; i++) {
+
+			// Define the current output field spec
+			currEntry = outputFieldSpec.retrieveAllEntries().get(i);
+			currName = currEntry.getName();
+			currValue = ("YES".equals(currEntry.getValue()) ? "T" : ("NO"
+					.equals(currEntry.getValue()) ? "F" : currEntry.getValue()));
+			currLine = String.format("  %s       %s\n", currValue, currName);
+
+			// Write to the output stream
+			byteArray = currLine.getBytes();
+			stream.write(byteArray);
+
+		}
+
+		return;
+	}
+
+	/**
+	 * Grabs the OBJECT SPECIFICATION DataComponent from the componentMap and
+	 * writes the contents to the specified OutputStream.
+	 * 
+	 * @param stream
+	 *            The OutputStream to write to
+	 * @throws IOException
+	 *             Thrown when writing to OutputStream fails
+	 */
+	private void writeObjectSpec(OutputStream stream) throws IOException {
+
+		// Local declarations
+		DataComponent objectSpec = (DataComponent) componentMap
+				.get("Object Specification");
+		int numEntries = objectSpec.retrieveAllEntries().size();
+		Entry currEntry;
+		String currValue;
+		String currName;
+		String currLine;
+
+		// Construct the header
+		String objectSpecHeader = "  ***** OBJECT SPECIFICATION *****\n";
+
+		// Write the object specification header
+		byte[] byteArray = objectSpecHeader.getBytes();
+		stream.write(byteArray);
+
+		for (int i = 0; i < numEntries; i++) {
+
+			// Define the current object spec
+			currEntry = objectSpec.retrieveAllEntries().get(i);
+			currValue = currEntry.getValue();
+			currName = currEntry.getName();
+			currLine = String.format("     %3s %-7s Objects\n", currValue,
+					currName);
+
+			// Write to the output stream
+			byteArray = currLine.getBytes();
+			stream.write(byteArray);
+
+		}
+
+		return;
+	}
+
+	/*
+	 * Overrides the IComponentVisitor visit method. Verifies the DataComponent
+	 * is non-null and then adds it to the componentMap HashMap.
+	 * 
+	 * @see
+	 * org.eclipse.ice.datastructures.componentVisitor.IComponentVisitor#visit
+	 * (org.eclipse.ice.datastructures.form.DataComponent)
+	 */
+	@Override
+	public void visit(DataComponent component) {
+
+		// Check the component is valid and then add to HashMap
+		if (component != null) {
+			componentMap.put(component.getName(), component);
+		}
+		return;
+	}
+
+	/*
+	 * Overrides the IComponentVisitor visit method. Verifies the MeshComponent
+	 * is non-null and then adds it to the componentMap HashMap.
+	 * 
+	 * @see
+	 * org.eclipse.ice.datastructures.componentVisitor.IComponentVisitor#visit
+	 * (org.eclipse.ice.datastructures.form.mesh.MeshComponent)
+	 */
+	@Override
+	public void visit(MeshComponent component) {
+
+		// Check the component is valid and then add to HashMap
+		if (component != null) {
+			componentMap.put(component.getName(), component);
+		}
+		return;
+	}
+
+	/**
+	 * Updates the current NekWriter's ProblemProperties in the event that any
+	 * initial variables may have changed (such as the number of mesh elements
+	 * being changed through the addition/removal in the MeshEditor)
+	 * 
+	 * @param numDimensions
+	 *            Number of dimensions of the current problem (cannot be
+	 *            changed)
+	 * @param newThermalElements
+	 *            New number of elements with thermal BCs
+	 * @param newFluidElements
+	 *            New number of elements with fluid BCs
+	 * @param newPassiveScalars
+	 *            New number of passive scalar sets
+	 */
+	public void updateProperties(int numDimensions, int newThermalElements,
+			int newFluidElements, int newPassiveScalars) {
+
+		// Update the Writer's ProblemProperties if any mesh element counts
+		// changed
+		if (properties.getNumThermalElements() != newThermalElements
+				|| properties.getNumFluidElements() != newFluidElements
+				|| properties.getNumPassiveScalars() != newPassiveScalars) {
+
+			properties = new ProblemProperties(numDimensions,
+					newThermalElements, newFluidElements, newPassiveScalars);
+		}
+
+		return;
+	}
+
+	@Override
+	public void visit(ResourceComponent component) {
+		// TODO Auto-generated method stub
+
+	}
+
+	@Override
+	public void visit(TableComponent component) {
+		// TODO Auto-generated method stub
+
+	}
+
+	@Override
+	public void visit(MatrixComponent component) {
+		// TODO Auto-generated method stub
+
+	}
+
+	@Override
+	public void visit(GeometryComponent component) {
+		// TODO Auto-generated method stub
+
+	}
+
+	@Override
+	public void visit(MasterDetailsComponent component) {
+		// TODO Auto-generated method stub
+
+	}
+
+	@Override
+	public void visit(TreeComposite component) {
+		// TODO Auto-generated method stub
+
+	}
+
+	@Override
+	public void visit(IReactorComponent component) {
+		// TODO Auto-generated method stub
+
+	}
+
+	@Override
+	public void visit(TimeDataComponent component) {
+		// TODO Auto-generated method stub
+
+	}
+
+	@Override
+	public void visit(AdaptiveTreeComposite component) {
+		// TODO Auto-generated method stub
+
+	}
+
+	@Override
+	public void visit(EMFComponent component) {
+		// TODO Auto-generated method stub
+		
+	}
+
+	@Override
+	public void visit(ListComponent component) {
+		// TODO Auto-generated method stub
+		
+	}
+}