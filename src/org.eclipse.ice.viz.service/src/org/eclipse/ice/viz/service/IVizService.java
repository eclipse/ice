/*******************************************************************************
 * Copyright (c) 2014, 2015 UT-Battelle, LLC.
 * All rights reserved. This program and the accompanying materials
 * are made available under the terms of the Eclipse Public License v1.0
 * which accompanies this distribution, and is available at
 * http://www.eclipse.org/legal/epl-v10.html
 *
 * Contributors:
 *   Initial API and implementation and/or initial documentation - 
 *   Jay Jay Billings
 *   Jordan Deyton - added extension getter, removed connection methods
 *******************************************************************************/
package org.eclipse.ice.viz.service;

import java.net.URI;
import java.util.Map;
import java.util.Set;

<<<<<<< HEAD
import org.eclipse.ice.viz.service.datastructures.VizObject;
=======
import org.eclipse.ice.viz.service.datastructures.IVizObject;
>>>>>>> 161120b6

/**
 * This is a pluggable service interface whereby visualization engines can
 * publish their services to the platform. It is designed to be implemented as a
 * pluggable, declarative OSGi service that is provided dynamically to an
 * implementation of the IVizServiceFactory.
 * <p>
 * IVizServices should be considered handles to the services that a particular
 * visualization engine provides. Its primary purpose a means to configure a
 * valid connection to the visualization service, if required, and to act as a
 * factory for creating IPlots.
 * </p>
 * <p>
 * IVizServices are responsible for managing their own preferences and providing
 * both an IPreferencesPage that can be registered with the Platform and a
 * simple map of preferences. (The simplest way to do this is to keep everything
 * in a bundle preferences store, register listeners on the page, and handle
 * merges from setConnectionProperties manually.)
 * </p>
 * 
 * @author Jay Jay Billings
 * @author Robert Smith
 * @author Kasper Gammeltoft
 * @author Jordan Deyton
 */
public interface IVizService {

	/**
<<<<<<< HEAD
	 * This operation returns the name of the service. The name should be
	 * something simple and human-readable.
	 * 
	 * @return The name of the IVizService
	 */
	public String getName();

	/**
	 * This operation returns a version number for the service. It should be
	 * more or less human readable and contain a major and a minor version
	 * (Version 2.1 instead of just 2, for example).
	 * 
	 * @return The version of the IVizService
	 */
	public String getVersion();

=======
	 * This operation directs the IVizService to create a new canvas using the
	 * given VizObject and to return a handle to that canvas to the caller so
	 * that it may modify the canvas.
	 * 
	 * @param object
	 *            The input object which will be rendered in the new canvas
	 * @return The IVizCanvas that will render the object
	 * @throws Exception
	 *             An exception indicating that the IVizService could not create
	 *             a canvas with the given object and giving the reason why.
	 */
	public IVizCanvas createCanvas(IVizObject object) throws Exception;
	
>>>>>>> 161120b6
	/**
	 * This operation directs the IVizService to create a new plot using the
	 * specified file and to return a handle to that plot to the caller so that
	 * it may modify the plot.
	 * 
	 * @param file
	 *            The file from which the plot should be created
	 * @return The IPlot that will render a plot from the file
	 * @throws Exception
	 *             An exception indicating that the IVizService could not create
	 *             a plot with the given file and giving the reason why.
	 */
	public IPlot createPlot(URI file) throws Exception;
	
	/**
	 * This operation directs the IVizService to create a new canvas using the
	 * given VizObject and to return a handle to that canvas to the caller so
	 * that it may modify the canvas.
	 * 
	 * @param object
	 *            The input object which will be rendered in the new canvas
	 * @return The IVizCanvas that will render the object
	 * @throws Exception
	 *             An exception indicating that the IVizService could not create
	 *             a canvas with the given object and giving the reason why.
	 */
<<<<<<< HEAD
	public IVizCanvas createCanvas(VizObject object) throws Exception;



=======
	public String getName();
	
>>>>>>> 161120b6
	/**
	 * Gets a set containing all supported file extensions for which an IPlot
	 * can be created. Extensions in the set are expected to conform to the
	 * following format:
	 * <ul>
	 * <li>simple (tar and gz, but not tar.gz),</li>
	 * <li>should not include the leading period (doc, not .doc), and</li>
	 * <li>should be lower case (txt, not TXT).</li>
	 * </ul>
	 * 
	 * @return A set containing all supported extensions.
	 */
	public Set<String> getSupportedExtensions();

<<<<<<< HEAD
=======
	/**
	 * This operation returns a version number for the service. It should be
	 * more or less human readable and contain a major and a minor version
	 * (Version 2.1 instead of just 2, for example).
	 * 
	 * @return The version of the IVizService
	 */
	public String getVersion();


>>>>>>> 161120b6
}<|MERGE_RESOLUTION|>--- conflicted
+++ resolved
@@ -16,11 +16,9 @@
 import java.util.Map;
 import java.util.Set;
 
-<<<<<<< HEAD
 import org.eclipse.ice.viz.service.datastructures.VizObject;
-=======
+
 import org.eclipse.ice.viz.service.datastructures.IVizObject;
->>>>>>> 161120b6
 
 /**
  * This is a pluggable service interface whereby visualization engines can
@@ -49,7 +47,20 @@
 public interface IVizService {
 
 	/**
-<<<<<<< HEAD
+	 * This operation directs the IVizService to create a new canvas using the
+	 * given VizObject and to return a handle to that canvas to the caller so
+	 * that it may modify the canvas.
+	 * 
+	 * @param object
+	 *            The input object which will be rendered in the new canvas
+	 * @return The IVizCanvas that will render the object
+	 * @throws Exception
+	 *             An exception indicating that the IVizService could not create
+	 *             a canvas with the given object and giving the reason why.
+	 */
+	public IVizCanvas createCanvas(IVizObject object) throws Exception;
+	
+	/**
 	 * This operation returns the name of the service. The name should be
 	 * something simple and human-readable.
 	 * 
@@ -66,21 +77,6 @@
 	 */
 	public String getVersion();
 
-=======
-	 * This operation directs the IVizService to create a new canvas using the
-	 * given VizObject and to return a handle to that canvas to the caller so
-	 * that it may modify the canvas.
-	 * 
-	 * @param object
-	 *            The input object which will be rendered in the new canvas
-	 * @return The IVizCanvas that will render the object
-	 * @throws Exception
-	 *             An exception indicating that the IVizService could not create
-	 *             a canvas with the given object and giving the reason why.
-	 */
-	public IVizCanvas createCanvas(IVizObject object) throws Exception;
-	
->>>>>>> 161120b6
 	/**
 	 * This operation directs the IVizService to create a new plot using the
 	 * specified file and to return a handle to that plot to the caller so that
@@ -94,28 +90,9 @@
 	 *             a plot with the given file and giving the reason why.
 	 */
 	public IPlot createPlot(URI file) throws Exception;
-	
-	/**
-	 * This operation directs the IVizService to create a new canvas using the
-	 * given VizObject and to return a handle to that canvas to the caller so
-	 * that it may modify the canvas.
-	 * 
-	 * @param object
-	 *            The input object which will be rendered in the new canvas
-	 * @return The IVizCanvas that will render the object
-	 * @throws Exception
-	 *             An exception indicating that the IVizService could not create
-	 *             a canvas with the given object and giving the reason why.
-	 */
-<<<<<<< HEAD
-	public IVizCanvas createCanvas(VizObject object) throws Exception;
 
 
 
-=======
-	public String getName();
-	
->>>>>>> 161120b6
 	/**
 	 * Gets a set containing all supported file extensions for which an IPlot
 	 * can be created. Extensions in the set are expected to conform to the
@@ -130,17 +107,5 @@
 	 */
 	public Set<String> getSupportedExtensions();
 
-<<<<<<< HEAD
-=======
-	/**
-	 * This operation returns a version number for the service. It should be
-	 * more or less human readable and contain a major and a minor version
-	 * (Version 2.1 instead of just 2, for example).
-	 * 
-	 * @return The version of the IVizService
-	 */
-	public String getVersion();
 
-
->>>>>>> 161120b6
 }