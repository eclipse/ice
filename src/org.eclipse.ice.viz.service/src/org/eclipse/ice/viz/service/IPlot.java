--- conflicted
+++ resolved
@@ -1,9 +1,5 @@
 /*******************************************************************************
-<<<<<<< HEAD
  * Copyright (c) 2014, 2015 UT-Battelle, LLC.
-=======
- * Copyright (c) 2012, 2015 UT-Battelle, LLC.
->>>>>>> d6ca85c4
  * All rights reserved. This program and the accompanying materials
  * are made available under the terms of the Eclipse Public License v1.0
  * which accompanies this distribution, and is available at
@@ -11,13 +7,10 @@
  *
  * Contributors:
  *   Initial API and implementation and/or initial documentation - 
-<<<<<<< HEAD
  *   Jay Jay Billings
  *   Jordan Deyton - changed signature of draw to return Composite
  *   Alex McCaskey - added redraw method
-=======
- *   Jay Jay Billings, Kasper Gammeltoft
->>>>>>> d6ca85c4
+ *   Kasper Gammeltoft - viz series refactor
  *******************************************************************************/
 package org.eclipse.ice.viz.service;
 
