/*******************************************************************************
 * Copyright (c) 2015- UT-Battelle, LLC.
 * All rights reserved. This program and the accompanying materials
 * are made available under the terms of the Eclipse Public License v1.0
 * which accompanies this distribution, and is available at
 * http://www.eclipse.org/legal/epl-v10.html
 *
 * Contributors:
 *   Initial API and implementation and/or initial documentation - 
 *   Jordan Deyton
 *******************************************************************************/
package org.eclipse.ice.viz.service.connections;

import java.util.ArrayList;
import java.util.List;
import java.util.Map;
import java.util.Set;

import org.eclipse.ice.datastructures.form.Entry;
import org.eclipse.ice.viz.service.connections.preferences.ConnectionTable;
import org.eclipse.ice.viz.service.connections.preferences.TableComponentPreferenceAdapter;
import org.eclipse.ice.viz.service.preferences.CustomScopedPreferenceStore;

/**
 * A {@code ConnectionManager} maps {@link IConnectionAdapter}s to
 * {@link IConnectionClient}s. This class manages the following aspects of the
 * connection-client lifecycle:
 * <ul>
 * <li>the set of connections, connecting and disconnecting them</li>
 * <li>synchronizing the connections with what is specified in the preference
 * store</li>
 * <li>associating multiple clients with a single connection</li>
 * </ul>
 * 
 * @author Jordan Deyton
 *
 * @param <T>
 *            The type of the connection object.
 */
@Deprecated
public abstract class ConnectionManager<T> {

	// TODO Implement support for multiple connections rather than a single
	// default connection.

	/**
	 * The table of connection properties. Its content is based on what is in
	 * the preference store.
	 */
	private final ConnectionTable table;

	/**
	 * The default connection adapter. It interfaces with the underlying
	 * connection utilities.
	 */
	private IConnectionAdapter<T> adapter;

	/**
	 * A list of connection clients associated with the default {@link #adapter}
	 * .
	 */
	private final List<IConnectionClient<T>> clients;

	/**
	 * The default constructor. This should only be called by sub-classes.
	 */
	protected ConnectionManager() {

		// Initialize the list of created plots.
		clients = new ArrayList<IConnectionClient<T>>();

		// Initialize the connection manager based on the stored preferences.
		table = createConnectionTable();
		TableComponentPreferenceAdapter tableAdapter;
		tableAdapter = new TableComponentPreferenceAdapter();
<<<<<<< HEAD
		tableAdapter.toTableComponent((CustomScopedPreferenceStore) getPreferenceStore(), table);
=======
		tableAdapter.toTableComponent(
				getPreferenceStore(), table);
>>>>>>> afb96380

		// Create the default adapter based on the current properties. Do not
		// connect yet.
		updateAdapter(false);

		return;
	}

	/**
	 * Gets the preference store in which the connection properties for all
	 * adapters are stored.
	 * 
	 * @return The preference store. This value should not be {@code null}.
	 */
	protected abstract CustomScopedPreferenceStore getPreferenceStore();

	/**
	 * Creates an empty, default {@link #table} of connection preferences.
	 * 
	 * @return A new table of connection properties. Its content is based on
	 *         what is in the preference store.
	 */
	protected abstract ConnectionTable createConnectionTable();

	/**
	 * Creates a disconnected, default connection {@link #adapter}.
	 * 
	 * @return A new connection adapter.
	 */
	protected abstract IConnectionAdapter<T> createConnectionAdapter();

	/**
	 * Updates the default adapter based on the current preferences. If there is
	 * no default connection configured in the preference page, then after this
	 * call, the {@link #adapter} will be {@code null}.
	 * 
	 * @param connect
	 *            Whether or not to attempt connecting to the default adapter if
	 *            a change occurred.
	 */
	private void updateAdapter(boolean connect) {

		// If the default connection exists, load it into an adapter.
		String key = getDefaultConnectionKey();
		if (key != null) {
			// If the adapter does not exist, create it.
			if (adapter == null) {
				adapter = createConnectionAdapter();

				// Notify the plots that the connection has been configured.
				for (IConnectionClient<T> client : clients) {
					client.setConnectionAdapter(adapter);
				}
			}
			// Set the adapter's properties. If a change occurred and the method
			// parameter says we need to attempt a connection, re-establish the
			// adapter's connection.
			List<Entry> row = table.getConnection(key);
			if (adapter.setConnectionProperties(row) && connect) {
				Thread thread = new Thread() {
					@Override
					public void run() {
						// Disconnect, then immediately reconnect.
						adapter.disconnect(true);
						adapter.connect(false);
					}
				};
				thread.start();
			}
		}
		// Otherwise, if the adapter already exists, destroy it..
		else if (adapter != null) {
			ConnectionState state = adapter.getState();
			// Disconnect if necessary.
			if (state == ConnectionState.Connected) {
				adapter.disconnect(false);
			}
			adapter = null;

			// Notify the plots that the connection has been closed.
			for (IConnectionClient<T> client : clients) {
				client.setConnectionAdapter(adapter);
			}
		}

		return;
	}

	/**
	 * This method notifies the manager that the preferences have changed. Any
	 * connections that have changed should be reset.
	 */
	public void preferencesChanged(Map<String, String> changedKeys, Set<String> addedKeys, Set<String> removedKeys) {

		// Clear the old connection preferences.
		for (int i = 0; i < table.numberOfRows(); i++) {
			table.deleteRow(0);
		}

		// Update the connection preferences based on the stored preferences.
		TableComponentPreferenceAdapter tableAdapter;
		tableAdapter = new TableComponentPreferenceAdapter();
<<<<<<< HEAD
		tableAdapter.toTableComponent((CustomScopedPreferenceStore) getPreferenceStore(), table);
=======
		tableAdapter.toTableComponent(
				getPreferenceStore(), table);
>>>>>>> afb96380

		// TODO When we have multiple connections, we will need to do the
		// following, then send the new connection adapters to the plots.
		// Remove all old connections.
		// Update all existing connections.
		// Add all new connections.

		// Update the default adapter and connect if possible.
		updateAdapter(true);

		return;
	}

	/**
	 * Connects to the default {@link #adapter}. This operation does not block
	 * the caller if the connection needs to be established.
	 * 
	 * @return True if the connection is established, false otherwise.
	 */
	public boolean connect() {
		return (adapter != null ? adapter.connect(false) : false);
	}

	/**
	 * Disconnects from the default {@link #adapter}. This operation does not
	 * block the caller if the connection needs to be closed.
	 * 
	 * @return True if the connection is disconnected, false otherwise.
	 */
	public boolean disconnect() {
		return (adapter != null ? adapter.disconnect(false) : false);
	}

	/**
	 * Adds a new connection client to the default {@link #adapter}. This method
	 * automatically sets the client's connection adapter.
	 * 
	 * @param client
	 *            The client to add.
	 * @return True if the added client was not null and was not already in the
	 *         list, false otherwise (in which case nothing is added).
	 */
	public boolean addClient(IConnectionClient<T> client) {
		boolean added = false;
		if (client != null && !clients.contains(client)) {
			clients.add(client);
			client.setConnectionAdapter(adapter);
			added = true;
		}
		return added;
	}

	/**
	 * Removes a connection client from the default {@link #adapter}. This
	 * method automatically unsets the client's connection adapter.
	 * 
	 * @param client
	 *            The client to remove.
	 * @return True if the added client was not null and was already in the
	 *         list, false otherwise (in which case nothing was removed).
	 */
	public boolean removeClient(IConnectionClient<T> client) {
		boolean removed = clients.remove(client);
		if (removed) {
			client.setConnectionAdapter(null);
		}
		return removed;
	}

	/**
	 * Gets the key ("connection ID") associated with the default connection.
	 * This can be set on the preference page.
	 * 
	 * @return The key for the default connection, or null if one is not set.
	 */
	private String getDefaultConnectionKey() {
		int id = getPreferenceStore().getInt("defaultConnection");
		String key = null;
		if (id >= 0 && id < table.numberOfRows()) {
			key = table.getRow(id).get(0).getValue();
		}
		return key;
	}

}
<|MERGE_RESOLUTION|>--- conflicted
+++ resolved
@@ -1,274 +1,264 @@
-/*******************************************************************************
- * Copyright (c) 2015- UT-Battelle, LLC.
- * All rights reserved. This program and the accompanying materials
- * are made available under the terms of the Eclipse Public License v1.0
- * which accompanies this distribution, and is available at
- * http://www.eclipse.org/legal/epl-v10.html
- *
- * Contributors:
- *   Initial API and implementation and/or initial documentation - 
- *   Jordan Deyton
- *******************************************************************************/
-package org.eclipse.ice.viz.service.connections;
-
-import java.util.ArrayList;
-import java.util.List;
-import java.util.Map;
-import java.util.Set;
-
-import org.eclipse.ice.datastructures.form.Entry;
-import org.eclipse.ice.viz.service.connections.preferences.ConnectionTable;
-import org.eclipse.ice.viz.service.connections.preferences.TableComponentPreferenceAdapter;
-import org.eclipse.ice.viz.service.preferences.CustomScopedPreferenceStore;
-
-/**
- * A {@code ConnectionManager} maps {@link IConnectionAdapter}s to
- * {@link IConnectionClient}s. This class manages the following aspects of the
- * connection-client lifecycle:
- * <ul>
- * <li>the set of connections, connecting and disconnecting them</li>
- * <li>synchronizing the connections with what is specified in the preference
- * store</li>
- * <li>associating multiple clients with a single connection</li>
- * </ul>
- * 
- * @author Jordan Deyton
- *
- * @param <T>
- *            The type of the connection object.
- */
-@Deprecated
-public abstract class ConnectionManager<T> {
-
-	// TODO Implement support for multiple connections rather than a single
-	// default connection.
-
-	/**
-	 * The table of connection properties. Its content is based on what is in
-	 * the preference store.
-	 */
-	private final ConnectionTable table;
-
-	/**
-	 * The default connection adapter. It interfaces with the underlying
-	 * connection utilities.
-	 */
-	private IConnectionAdapter<T> adapter;
-
-	/**
-	 * A list of connection clients associated with the default {@link #adapter}
-	 * .
-	 */
-	private final List<IConnectionClient<T>> clients;
-
-	/**
-	 * The default constructor. This should only be called by sub-classes.
-	 */
-	protected ConnectionManager() {
-
-		// Initialize the list of created plots.
-		clients = new ArrayList<IConnectionClient<T>>();
-
-		// Initialize the connection manager based on the stored preferences.
-		table = createConnectionTable();
-		TableComponentPreferenceAdapter tableAdapter;
-		tableAdapter = new TableComponentPreferenceAdapter();
-<<<<<<< HEAD
-		tableAdapter.toTableComponent((CustomScopedPreferenceStore) getPreferenceStore(), table);
-=======
-		tableAdapter.toTableComponent(
-				getPreferenceStore(), table);
->>>>>>> afb96380
-
-		// Create the default adapter based on the current properties. Do not
-		// connect yet.
-		updateAdapter(false);
-
-		return;
-	}
-
-	/**
-	 * Gets the preference store in which the connection properties for all
-	 * adapters are stored.
-	 * 
-	 * @return The preference store. This value should not be {@code null}.
-	 */
-	protected abstract CustomScopedPreferenceStore getPreferenceStore();
-
-	/**
-	 * Creates an empty, default {@link #table} of connection preferences.
-	 * 
-	 * @return A new table of connection properties. Its content is based on
-	 *         what is in the preference store.
-	 */
-	protected abstract ConnectionTable createConnectionTable();
-
-	/**
-	 * Creates a disconnected, default connection {@link #adapter}.
-	 * 
-	 * @return A new connection adapter.
-	 */
-	protected abstract IConnectionAdapter<T> createConnectionAdapter();
-
-	/**
-	 * Updates the default adapter based on the current preferences. If there is
-	 * no default connection configured in the preference page, then after this
-	 * call, the {@link #adapter} will be {@code null}.
-	 * 
-	 * @param connect
-	 *            Whether or not to attempt connecting to the default adapter if
-	 *            a change occurred.
-	 */
-	private void updateAdapter(boolean connect) {
-
-		// If the default connection exists, load it into an adapter.
-		String key = getDefaultConnectionKey();
-		if (key != null) {
-			// If the adapter does not exist, create it.
-			if (adapter == null) {
-				adapter = createConnectionAdapter();
-
-				// Notify the plots that the connection has been configured.
-				for (IConnectionClient<T> client : clients) {
-					client.setConnectionAdapter(adapter);
-				}
-			}
-			// Set the adapter's properties. If a change occurred and the method
-			// parameter says we need to attempt a connection, re-establish the
-			// adapter's connection.
-			List<Entry> row = table.getConnection(key);
-			if (adapter.setConnectionProperties(row) && connect) {
-				Thread thread = new Thread() {
-					@Override
-					public void run() {
-						// Disconnect, then immediately reconnect.
-						adapter.disconnect(true);
-						adapter.connect(false);
-					}
-				};
-				thread.start();
-			}
-		}
-		// Otherwise, if the adapter already exists, destroy it..
-		else if (adapter != null) {
-			ConnectionState state = adapter.getState();
-			// Disconnect if necessary.
-			if (state == ConnectionState.Connected) {
-				adapter.disconnect(false);
-			}
-			adapter = null;
-
-			// Notify the plots that the connection has been closed.
-			for (IConnectionClient<T> client : clients) {
-				client.setConnectionAdapter(adapter);
-			}
-		}
-
-		return;
-	}
-
-	/**
-	 * This method notifies the manager that the preferences have changed. Any
-	 * connections that have changed should be reset.
-	 */
-	public void preferencesChanged(Map<String, String> changedKeys, Set<String> addedKeys, Set<String> removedKeys) {
-
-		// Clear the old connection preferences.
-		for (int i = 0; i < table.numberOfRows(); i++) {
-			table.deleteRow(0);
-		}
-
-		// Update the connection preferences based on the stored preferences.
-		TableComponentPreferenceAdapter tableAdapter;
-		tableAdapter = new TableComponentPreferenceAdapter();
-<<<<<<< HEAD
-		tableAdapter.toTableComponent((CustomScopedPreferenceStore) getPreferenceStore(), table);
-=======
-		tableAdapter.toTableComponent(
-				getPreferenceStore(), table);
->>>>>>> afb96380
-
-		// TODO When we have multiple connections, we will need to do the
-		// following, then send the new connection adapters to the plots.
-		// Remove all old connections.
-		// Update all existing connections.
-		// Add all new connections.
-
-		// Update the default adapter and connect if possible.
-		updateAdapter(true);
-
-		return;
-	}
-
-	/**
-	 * Connects to the default {@link #adapter}. This operation does not block
-	 * the caller if the connection needs to be established.
-	 * 
-	 * @return True if the connection is established, false otherwise.
-	 */
-	public boolean connect() {
-		return (adapter != null ? adapter.connect(false) : false);
-	}
-
-	/**
-	 * Disconnects from the default {@link #adapter}. This operation does not
-	 * block the caller if the connection needs to be closed.
-	 * 
-	 * @return True if the connection is disconnected, false otherwise.
-	 */
-	public boolean disconnect() {
-		return (adapter != null ? adapter.disconnect(false) : false);
-	}
-
-	/**
-	 * Adds a new connection client to the default {@link #adapter}. This method
-	 * automatically sets the client's connection adapter.
-	 * 
-	 * @param client
-	 *            The client to add.
-	 * @return True if the added client was not null and was not already in the
-	 *         list, false otherwise (in which case nothing is added).
-	 */
-	public boolean addClient(IConnectionClient<T> client) {
-		boolean added = false;
-		if (client != null && !clients.contains(client)) {
-			clients.add(client);
-			client.setConnectionAdapter(adapter);
-			added = true;
-		}
-		return added;
-	}
-
-	/**
-	 * Removes a connection client from the default {@link #adapter}. This
-	 * method automatically unsets the client's connection adapter.
-	 * 
-	 * @param client
-	 *            The client to remove.
-	 * @return True if the added client was not null and was already in the
-	 *         list, false otherwise (in which case nothing was removed).
-	 */
-	public boolean removeClient(IConnectionClient<T> client) {
-		boolean removed = clients.remove(client);
-		if (removed) {
-			client.setConnectionAdapter(null);
-		}
-		return removed;
-	}
-
-	/**
-	 * Gets the key ("connection ID") associated with the default connection.
-	 * This can be set on the preference page.
-	 * 
-	 * @return The key for the default connection, or null if one is not set.
-	 */
-	private String getDefaultConnectionKey() {
-		int id = getPreferenceStore().getInt("defaultConnection");
-		String key = null;
-		if (id >= 0 && id < table.numberOfRows()) {
-			key = table.getRow(id).get(0).getValue();
-		}
-		return key;
-	}
-
-}
+/*******************************************************************************
+ * Copyright (c) 2015- UT-Battelle, LLC.
+ * All rights reserved. This program and the accompanying materials
+ * are made available under the terms of the Eclipse Public License v1.0
+ * which accompanies this distribution, and is available at
+ * http://www.eclipse.org/legal/epl-v10.html
+ *
+ * Contributors:
+ *   Initial API and implementation and/or initial documentation - 
+ *   Jordan Deyton
+ *******************************************************************************/
+package org.eclipse.ice.viz.service.connections;
+
+import java.util.ArrayList;
+import java.util.List;
+import java.util.Map;
+import java.util.Set;
+
+import org.eclipse.ice.datastructures.form.Entry;
+import org.eclipse.ice.viz.service.connections.preferences.ConnectionTable;
+import org.eclipse.ice.viz.service.preferences.CustomScopedPreferenceStore;
+import org.eclipse.ice.viz.service.connections.preferences.TableComponentPreferenceAdapter;
+
+/**
+ * A {@code ConnectionManager} maps {@link IConnectionAdapter}s to
+ * {@link IConnectionClient}s. This class manages the following aspects of the
+ * connection-client lifecycle:
+ * <ul>
+ * <li>the set of connections, connecting and disconnecting them</li>
+ * <li>synchronizing the connections with what is specified in the preference
+ * store</li>
+ * <li>associating multiple clients with a single connection</li>
+ * </ul>
+ * 
+ * @author Jordan Deyton
+ *
+ * @param <T>
+ *            The type of the connection object.
+ */
+@Deprecated
+public abstract class ConnectionManager<T> {
+
+	// TODO Implement support for multiple connections rather than a single
+	// default connection.
+
+	/**
+	 * The table of connection properties. Its content is based on what is in
+	 * the preference store.
+	 */
+	private final ConnectionTable table;
+
+	/**
+	 * The default connection adapter. It interfaces with the underlying
+	 * connection utilities.
+	 */
+	private IConnectionAdapter<T> adapter;
+
+	/**
+	 * A list of connection clients associated with the default {@link #adapter}
+	 * .
+	 */
+	private final List<IConnectionClient<T>> clients;
+
+	/**
+	 * The default constructor. This should only be called by sub-classes.
+	 */
+	protected ConnectionManager() {
+
+		// Initialize the list of created plots.
+		clients = new ArrayList<IConnectionClient<T>>();
+
+		// Initialize the connection manager based on the stored preferences.
+		table = createConnectionTable();
+		TableComponentPreferenceAdapter tableAdapter;
+		tableAdapter = new TableComponentPreferenceAdapter();
+		tableAdapter.toTableComponent(getPreferenceStore(), table);
+
+		// Create the default adapter based on the current properties. Do not
+		// connect yet.
+		updateAdapter(false);
+
+		return;
+	}
+
+	/**
+	 * Gets the preference store in which the connection properties for all
+	 * adapters are stored.
+	 * 
+	 * @return The preference store. This value should not be {@code null}.
+	 */
+	protected abstract CustomScopedPreferenceStore getPreferenceStore();
+
+	/**
+	 * Creates an empty, default {@link #table} of connection preferences.
+	 * 
+	 * @return A new table of connection properties. Its content is based on
+	 *         what is in the preference store.
+	 */
+	protected abstract ConnectionTable createConnectionTable();
+
+	/**
+	 * Creates a disconnected, default connection {@link #adapter}.
+	 * 
+	 * @return A new connection adapter.
+	 */
+	protected abstract IConnectionAdapter<T> createConnectionAdapter();
+
+	/**
+	 * Updates the default adapter based on the current preferences. If there is
+	 * no default connection configured in the preference page, then after this
+	 * call, the {@link #adapter} will be {@code null}.
+	 * 
+	 * @param connect
+	 *            Whether or not to attempt connecting to the default adapter if
+	 *            a change occurred.
+	 */
+	private void updateAdapter(boolean connect) {
+
+		// If the default connection exists, load it into an adapter.
+		String key = getDefaultConnectionKey();
+		if (key != null) {
+			// If the adapter does not exist, create it.
+			if (adapter == null) {
+				adapter = createConnectionAdapter();
+
+				// Notify the plots that the connection has been configured.
+				for (IConnectionClient<T> client : clients) {
+					client.setConnectionAdapter(adapter);
+				}
+			}
+			// Set the adapter's properties. If a change occurred and the method
+			// parameter says we need to attempt a connection, re-establish the
+			// adapter's connection.
+			List<Entry> row = table.getConnection(key);
+			if (adapter.setConnectionProperties(row) && connect) {
+				Thread thread = new Thread() {
+					@Override
+					public void run() {
+						// Disconnect, then immediately reconnect.
+						adapter.disconnect(true);
+						adapter.connect(false);
+					}
+				};
+				thread.start();
+			}
+		}
+		// Otherwise, if the adapter already exists, destroy it..
+		else if (adapter != null) {
+			ConnectionState state = adapter.getState();
+			// Disconnect if necessary.
+			if (state == ConnectionState.Connected) {
+				adapter.disconnect(false);
+			}
+			adapter = null;
+
+			// Notify the plots that the connection has been closed.
+			for (IConnectionClient<T> client : clients) {
+				client.setConnectionAdapter(adapter);
+			}
+		}
+
+		return;
+	}
+
+	/**
+	 * This method notifies the manager that the preferences have changed. Any
+	 * connections that have changed should be reset.
+	 */
+	public void preferencesChanged(Map<String, String> changedKeys, Set<String> addedKeys, Set<String> removedKeys) {
+
+		// Clear the old connection preferences.
+		for (int i = 0; i < table.numberOfRows(); i++) {
+			table.deleteRow(0);
+		}
+
+		// Update the connection preferences based on the stored preferences.
+		TableComponentPreferenceAdapter tableAdapter;
+		tableAdapter = new TableComponentPreferenceAdapter();
+		tableAdapter.toTableComponent(getPreferenceStore(), table);
+
+		// TODO When we have multiple connections, we will need to do the
+		// following, then send the new connection adapters to the plots.
+		// Remove all old connections.
+		// Update all existing connections.
+		// Add all new connections.
+
+		// Update the default adapter and connect if possible.
+		updateAdapter(true);
+
+		return;
+	}
+
+	/**
+	 * Connects to the default {@link #adapter}. This operation does not block
+	 * the caller if the connection needs to be established.
+	 * 
+	 * @return True if the connection is established, false otherwise.
+	 */
+	public boolean connect() {
+		return (adapter != null ? adapter.connect(false) : false);
+	}
+
+	/**
+	 * Disconnects from the default {@link #adapter}. This operation does not
+	 * block the caller if the connection needs to be closed.
+	 * 
+	 * @return True if the connection is disconnected, false otherwise.
+	 */
+	public boolean disconnect() {
+		return (adapter != null ? adapter.disconnect(false) : false);
+	}
+
+	/**
+	 * Adds a new connection client to the default {@link #adapter}. This method
+	 * automatically sets the client's connection adapter.
+	 * 
+	 * @param client
+	 *            The client to add.
+	 * @return True if the added client was not null and was not already in the
+	 *         list, false otherwise (in which case nothing is added).
+	 */
+	public boolean addClient(IConnectionClient<T> client) {
+		boolean added = false;
+		if (client != null && !clients.contains(client)) {
+			clients.add(client);
+			client.setConnectionAdapter(adapter);
+			added = true;
+		}
+		return added;
+	}
+
+	/**
+	 * Removes a connection client from the default {@link #adapter}. This
+	 * method automatically unsets the client's connection adapter.
+	 * 
+	 * @param client
+	 *            The client to remove.
+	 * @return True if the added client was not null and was already in the
+	 *         list, false otherwise (in which case nothing was removed).
+	 */
+	public boolean removeClient(IConnectionClient<T> client) {
+		boolean removed = clients.remove(client);
+		if (removed) {
+			client.setConnectionAdapter(null);
+		}
+		return removed;
+	}
+
+	/**
+	 * Gets the key ("connection ID") associated with the default connection.
+	 * This can be set on the preference page.
+	 * 
+	 * @return The key for the default connection, or null if one is not set.
+	 */
+	private String getDefaultConnectionKey() {
+		int id = getPreferenceStore().getInt("defaultConnection");
+		String key = null;
+		if (id >= 0 && id < table.numberOfRows()) {
+			key = table.getRow(id).get(0).getValue();
+		}
+		return key;
+	}
+
+}