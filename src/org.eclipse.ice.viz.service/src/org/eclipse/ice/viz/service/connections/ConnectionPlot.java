/*******************************************************************************
 * Copyright (c) 2015 UT-Battelle, LLC.
 * All rights reserved. This program and the accompanying materials
 * are made available under the terms of the Eclipse Public License v1.0
 * which accompanies this distribution, and is available at
 * http://www.eclipse.org/legal/epl-v10.html
 *
 * Contributors:
 *   Jordan Deyton - Initial API and implementation and/or initial documentation
 *   
 *******************************************************************************/
package org.eclipse.ice.viz.service.connections;

import java.io.IOException;
import java.net.InetAddress;
import java.net.URI;
import java.net.UnknownHostException;

import org.eclipse.ice.viz.service.AbstractPlot;
import org.eclipse.ice.viz.service.datastructures.IVizUpdateable;
import org.eclipse.swt.SWT;
import org.eclipse.swt.SWTException;
import org.eclipse.swt.events.DisposeEvent;
import org.eclipse.swt.events.DisposeListener;
import org.eclipse.swt.widgets.Composite;
import org.slf4j.Logger;
import org.slf4j.LoggerFactory;

/**
 * This class provides a basic implementation for an {@link IPlot} whose content
 * depends on a local or remote connection (an {@link IVizConnection} ).
 * 
 * @author Jordan Deyton
 *
 * @param <T>
 *            The type of the connection object.
 */
public abstract class ConnectionPlot<T> extends AbstractPlot
		implements IVizConnectionListener<T> {

	// TODO Rename this class to ConnectionPlot.

	/**
	 * Logger for handling event messages and other information.
	 */
	private static final Logger logger = LoggerFactory
			.getLogger(ConnectionPlot.class);

	/**
	 * The current connection associated with this plot.
	 */
	private IVizConnection<T> connection;

	/**
	 * The composite in which this plot is rendered.
	 */
	private ConnectionPlotComposite<T> plotComposite;

	/*
	 * Implements a method from IVizConnectionListener.
	 */
	@Override
	public void connectionStateChanged(IVizConnection<T> connection,
			ConnectionState state, String message) {
		// Nothing to do.
	}

	/**
	 * Creates a composite that renders plot content using an
	 * {@link IVizConnection}.
	 * 
	 * @param parent
	 *            The parent composite.
	 * @return A new, basic connection plot composite.
	 */
	protected abstract ConnectionPlotComposite<T> createPlotComposite(
			Composite parent);

	/*
	 * Overrides a method from AbstractPlot.
	 */
	@Override
	public Composite draw(Composite parent) throws Exception {

		// If necessary, create a new plot composite.
		if (plotComposite == null) {
			// Check the parent Composite.
			if (parent == null) {
				throw new SWTException(SWT.ERROR_NULL_ARGUMENT, "IPlot error: "
						+ "Cannot draw plot in a null Composite.");
			} else if (parent.isDisposed()) {
				throw new SWTException(SWT.ERROR_WIDGET_DISPOSED,
						"IPlot error: "
								+ "Cannot draw plot in a disposed Composite.");
			}

			// Create a plot composite.
			plotComposite = createPlotComposite(parent);
			plotComposite.setConnectionPlot(this);
			plotComposite.setConnection(connection);
			plotComposite.refresh();
			// Its reference should be unset when disposed.
			plotComposite.addDisposeListener(new DisposeListener() {
				@Override
				public void widgetDisposed(DisposeEvent e) {
					plotComposite = null;
				}
			});
		}
		// Otherwise, ignore the parent argument and trigger a normal refresh.
		else {
			plotComposite.refresh();
		}

		return plotComposite;
	}

	/**
	 * Tries to convert the specified hostname (which may already be an IP) into
	 * an IP address. If the IP cannot be found, it just returns the input
	 * string.
	 * 
	 * @param host
	 *            The hostname string.
	 * @return Either the host's IP as a string or the input string if its IP
	 *         address could not be found.
	 */
	protected final String findIPAddress(String host) {
		String ipAddress;
		try {
			InetAddress address = InetAddress.getByName(host);
			ipAddress = address.getHostAddress();
		} catch (UnknownHostException e) {
			ipAddress = host;
		}
		return ipAddress;
	}

	/**
	 * Gets the current connection associated with this plot.
	 * 
	 * @return The {@link #connection}. This may be {@code null} if it has not
	 *         been set.
	 */
	protected IVizConnection<T> getConnection() {
		return connection;
	}

	/**
	 * Gets the currently drawn plot composite.
	 * 
	 * @return The current plot composite, or {@code null} if it has not been
	 *         drawn.
	 */
	protected ConnectionPlotComposite<T> getPlotComposite() {
		return plotComposite;
	}

	/**
	 * Sets the connection for this plot.
	 * 
	 * @param connection
	 *            The new connection.
	 * @return True if the connection changed, false otherwise.
	 * @throws Exception
	 *             If the data source URI is set and the connection host does
	 *             not match the URI's host.
	 */
	public boolean setConnection(IVizConnection<T> connection)
			throws Exception {
		boolean changed = false;
		if (connection != this.connection) {
			// Check the connection host against the current URI.
			validateURI(getDataSource(), connection);

			// Unregister from the old connection.
			if (this.connection != null) {
				this.connection.removeListener(this);
			}

			// Register with the new connection.
			if (plotComposite != null) {
				plotComposite.setConnection(connection);
			}
			this.connection = connection;
			this.connection.addListener(this);

			changed = true;
		}
		return changed;
	}

	/*
	 * Overrides a method from AbstractPlot.
	 */
	@Override
	public boolean setDataSource(URI uri) throws Exception {
		// Validate the connection. Note that we must allow null values for the
		// URI and connection in order to unset them.
		validateURI(uri, connection);
		return super.setDataSource(uri);
	}

	/**
	 * Validates the URI against the viz connection. This method performs a
	 * simple check against the host names for the connection and the file, if
	 * available.
	 * 
	 * @param uri
	 *            The data source URI being validated.
	 * @param connection
	 *            The viz connection being validated.
	 * @throws Exception
	 *             If both the URI and the connection are not null and
	 *             correspond to different host IP addresses.
	 */
	protected void validateURI(URI uri, IVizConnection<T> connection)
			throws Exception {
		if (uri != null && connection != null) {
			// Try to convert the host into an IP address. If not possible, just
			// leave it as is.
			String fileHost = findIPAddress(uri.getHost());
			String connHost = findIPAddress(connection.getHost());

			// Print the file and connection hosts to debug output.
			logger.debug(getClass().getName() + " message: " + "File \"" + uri
					+ "\" maps to host \"" + fileHost + ".");
			logger.debug(getClass().getName() + " message: "
					+ "Viz connection to \"" + connection.getHost()
					+ "\" maps to host \"" + connHost + ".");

			// Check that the hosts are the same.
			if (!fileHost.equals(connHost)) {
				throw new Exception(getClass().getName() + " Exception! "
						+ "The plot file and connections are on different hosts.");
			}
		}
		return;
	}

<<<<<<< HEAD
}
=======
	// -------- Methods for VisIt Plot --------//

	/**
	 * Leave for later implementation, by visItPlot, etc
	 * 
	 * @param file
	 *            The file that will be searched for plot types
	 * @return A map of plot types specified by the category as the key
	 */
	protected void addAllPlotTypes(URI file) throws IOException, Exception {
		// Nothing TODO yet..we do not know what type of connection plot this
		// is. Let super classes define this behavior
		return;
	}

}

>>>>>>> 161120b6
<|MERGE_RESOLUTION|>--- conflicted
+++ resolved
@@ -1,261 +1,258 @@
-/*******************************************************************************
- * Copyright (c) 2015 UT-Battelle, LLC.
- * All rights reserved. This program and the accompanying materials
- * are made available under the terms of the Eclipse Public License v1.0
- * which accompanies this distribution, and is available at
- * http://www.eclipse.org/legal/epl-v10.html
- *
- * Contributors:
- *   Jordan Deyton - Initial API and implementation and/or initial documentation
- *   
- *******************************************************************************/
-package org.eclipse.ice.viz.service.connections;
+/*******************************************************************************
+ * Copyright (c) 2015 UT-Battelle, LLC.
+ * All rights reserved. This program and the accompanying materials
+ * are made available under the terms of the Eclipse Public License v1.0
+ * which accompanies this distribution, and is available at
+ * http://www.eclipse.org/legal/epl-v10.html
+ *
+ * Contributors:
+ *   Jordan Deyton - Initial API and implementation and/or initial documentation
+ *   
+ *******************************************************************************/
+package org.eclipse.ice.viz.service.connections;
+
+import java.io.IOException;
+import java.net.InetAddress;
+import java.net.URI;
+import java.net.UnknownHostException;
+
+import org.eclipse.ice.viz.service.AbstractPlot;
+import org.eclipse.ice.viz.service.datastructures.IVizUpdateable;
+import org.eclipse.swt.SWT;
+import org.eclipse.swt.SWTException;
+import org.eclipse.swt.events.DisposeEvent;
+import org.eclipse.swt.events.DisposeListener;
+import org.eclipse.swt.widgets.Composite;
+import org.slf4j.Logger;
+import org.slf4j.LoggerFactory;
+
+/**
+ * This class provides a basic implementation for an {@link IPlot} whose content
+ * depends on a local or remote connection (an {@link IVizConnection} ).
+ * 
+ * @author Jordan Deyton
+ *
+ * @param <T>
+ *            The type of the connection object.
+ */
+public abstract class ConnectionPlot<T> extends AbstractPlot
+		implements IVizConnectionListener<T> {
+
+	// TODO Rename this class to ConnectionPlot.
+
+	/**
+	 * Logger for handling event messages and other information.
+	 */
+	private static final Logger logger = LoggerFactory
+			.getLogger(ConnectionPlot.class);
+
+	/**
+	 * The current connection associated with this plot.
+	 */
+	private IVizConnection<T> connection;
+
+	/**
+	 * The composite in which this plot is rendered.
+	 */
+	private ConnectionPlotComposite<T> plotComposite;
+
+	/*
+	 * Implements a method from IVizConnectionListener.
+	 */
+	@Override
+	public void connectionStateChanged(IVizConnection<T> connection,
+			ConnectionState state, String message) {
+		// Nothing to do.
+	}
+
+	/**
+	 * Creates a composite that renders plot content using an
+	 * {@link IVizConnection}.
+	 * 
+	 * @param parent
+	 *            The parent composite.
+	 * @return A new, basic connection plot composite.
+	 */
+	protected abstract ConnectionPlotComposite<T> createPlotComposite(
+			Composite parent);
+
+	/*
+	 * Overrides a method from AbstractPlot.
+	 */
+	@Override
+	public Composite draw(Composite parent) throws Exception {
+
+		// If necessary, create a new plot composite.
+		if (plotComposite == null) {
+			// Check the parent Composite.
+			if (parent == null) {
+				throw new SWTException(SWT.ERROR_NULL_ARGUMENT, "IPlot error: "
+						+ "Cannot draw plot in a null Composite.");
+			} else if (parent.isDisposed()) {
+				throw new SWTException(SWT.ERROR_WIDGET_DISPOSED,
+						"IPlot error: "
+								+ "Cannot draw plot in a disposed Composite.");
+			}
+
+			// Create a plot composite.
+			plotComposite = createPlotComposite(parent);
+			plotComposite.setConnectionPlot(this);
+			plotComposite.setConnection(connection);
+			plotComposite.refresh();
+			// Its reference should be unset when disposed.
+			plotComposite.addDisposeListener(new DisposeListener() {
+				@Override
+				public void widgetDisposed(DisposeEvent e) {
+					plotComposite = null;
+				}
+			});
+		}
+		// Otherwise, ignore the parent argument and trigger a normal refresh.
+		else {
+			plotComposite.refresh();
+		}
+
+		return plotComposite;
+	}
+
+	/**
+	 * Tries to convert the specified hostname (which may already be an IP) into
+	 * an IP address. If the IP cannot be found, it just returns the input
+	 * string.
+	 * 
+	 * @param host
+	 *            The hostname string.
+	 * @return Either the host's IP as a string or the input string if its IP
+	 *         address could not be found.
+	 */
+	protected final String findIPAddress(String host) {
+		String ipAddress;
+		try {
+			InetAddress address = InetAddress.getByName(host);
+			ipAddress = address.getHostAddress();
+		} catch (UnknownHostException e) {
+			ipAddress = host;
+		}
+		return ipAddress;
+	}
+
+	/**
+	 * Gets the current connection associated with this plot.
+	 * 
+	 * @return The {@link #connection}. This may be {@code null} if it has not
+	 *         been set.
+	 */
+	protected IVizConnection<T> getConnection() {
+		return connection;
+	}
+
+	/**
+	 * Gets the currently drawn plot composite.
+	 * 
+	 * @return The current plot composite, or {@code null} if it has not been
+	 *         drawn.
+	 */
+	protected ConnectionPlotComposite<T> getPlotComposite() {
+		return plotComposite;
+	}
+
+	/**
+	 * Sets the connection for this plot.
+	 * 
+	 * @param connection
+	 *            The new connection.
+	 * @return True if the connection changed, false otherwise.
+	 * @throws Exception
+	 *             If the data source URI is set and the connection host does
+	 *             not match the URI's host.
+	 */
+	public boolean setConnection(IVizConnection<T> connection)
+			throws Exception {
+		boolean changed = false;
+		if (connection != this.connection) {
+			// Check the connection host against the current URI.
+			validateURI(getDataSource(), connection);
+
+			// Unregister from the old connection.
+			if (this.connection != null) {
+				this.connection.removeListener(this);
+			}
+
+			// Register with the new connection.
+			if (plotComposite != null) {
+				plotComposite.setConnection(connection);
+			}
+			this.connection = connection;
+			this.connection.addListener(this);
+
+			changed = true;
+		}
+		return changed;
+	}
+
+	/*
+	 * Overrides a method from AbstractPlot.
+	 */
+	@Override
+	public boolean setDataSource(URI uri) throws Exception {
+		// Validate the connection. Note that we must allow null values for the
+		// URI and connection in order to unset them.
+		validateURI(uri, connection);
+		return super.setDataSource(uri);
+	}
+
+	/**
+	 * Validates the URI against the viz connection. This method performs a
+	 * simple check against the host names for the connection and the file, if
+	 * available.
+	 * 
+	 * @param uri
+	 *            The data source URI being validated.
+	 * @param connection
+	 *            The viz connection being validated.
+	 * @throws Exception
+	 *             If both the URI and the connection are not null and
+	 *             correspond to different host IP addresses.
+	 */
+	protected void validateURI(URI uri, IVizConnection<T> connection)
+			throws Exception {
+		if (uri != null && connection != null) {
+			// Try to convert the host into an IP address. If not possible, just
+			// leave it as is.
+			String fileHost = findIPAddress(uri.getHost());
+			String connHost = findIPAddress(connection.getHost());
+
+			// Print the file and connection hosts to debug output.
+			logger.debug(getClass().getName() + " message: " + "File \"" + uri
+					+ "\" maps to host \"" + fileHost + ".");
+			logger.debug(getClass().getName() + " message: "
+					+ "Viz connection to \"" + connection.getHost()
+					+ "\" maps to host \"" + connHost + ".");
+
+			// Check that the hosts are the same.
+			if (!fileHost.equals(connHost)) {
+				throw new Exception(getClass().getName() + " Exception! "
+						+ "The plot file and connections are on different hosts.");
+			}
+		}
+		return;
+	}
+
 
-import java.io.IOException;
-import java.net.InetAddress;
-import java.net.URI;
-import java.net.UnknownHostException;
 
-import org.eclipse.ice.viz.service.AbstractPlot;
-import org.eclipse.ice.viz.service.datastructures.IVizUpdateable;
-import org.eclipse.swt.SWT;
-import org.eclipse.swt.SWTException;
-import org.eclipse.swt.events.DisposeEvent;
-import org.eclipse.swt.events.DisposeListener;
-import org.eclipse.swt.widgets.Composite;
-import org.slf4j.Logger;
-import org.slf4j.LoggerFactory;
+	// -------- Methods for VisIt Plot --------//
+
+	/**
+	 * Leave for later implementation, by visItPlot, etc
+	 * 
+	 * @param file
+	 *            The file that will be searched for plot types
+	 * @return A map of plot types specified by the category as the key
+	 */
+	protected void addAllPlotTypes(URI file) throws IOException, Exception {
+		// Nothing TODO yet..we do not know what type of connection plot this
+		// is. Let super classes define this behavior
+		return;
+	}
 
-/**
- * This class provides a basic implementation for an {@link IPlot} whose content
- * depends on a local or remote connection (an {@link IVizConnection} ).
- * 
- * @author Jordan Deyton
- *
- * @param <T>
- *            The type of the connection object.
- */
-public abstract class ConnectionPlot<T> extends AbstractPlot
-		implements IVizConnectionListener<T> {
-
-	// TODO Rename this class to ConnectionPlot.
-
-	/**
-	 * Logger for handling event messages and other information.
-	 */
-	private static final Logger logger = LoggerFactory
-			.getLogger(ConnectionPlot.class);
-
-	/**
-	 * The current connection associated with this plot.
-	 */
-	private IVizConnection<T> connection;
-
-	/**
-	 * The composite in which this plot is rendered.
-	 */
-	private ConnectionPlotComposite<T> plotComposite;
-
-	/*
-	 * Implements a method from IVizConnectionListener.
-	 */
-	@Override
-	public void connectionStateChanged(IVizConnection<T> connection,
-			ConnectionState state, String message) {
-		// Nothing to do.
-	}
-
-	/**
-	 * Creates a composite that renders plot content using an
-	 * {@link IVizConnection}.
-	 * 
-	 * @param parent
-	 *            The parent composite.
-	 * @return A new, basic connection plot composite.
-	 */
-	protected abstract ConnectionPlotComposite<T> createPlotComposite(
-			Composite parent);
-
-	/*
-	 * Overrides a method from AbstractPlot.
-	 */
-	@Override
-	public Composite draw(Composite parent) throws Exception {
-
-		// If necessary, create a new plot composite.
-		if (plotComposite == null) {
-			// Check the parent Composite.
-			if (parent == null) {
-				throw new SWTException(SWT.ERROR_NULL_ARGUMENT, "IPlot error: "
-						+ "Cannot draw plot in a null Composite.");
-			} else if (parent.isDisposed()) {
-				throw new SWTException(SWT.ERROR_WIDGET_DISPOSED,
-						"IPlot error: "
-								+ "Cannot draw plot in a disposed Composite.");
-			}
-
-			// Create a plot composite.
-			plotComposite = createPlotComposite(parent);
-			plotComposite.setConnectionPlot(this);
-			plotComposite.setConnection(connection);
-			plotComposite.refresh();
-			// Its reference should be unset when disposed.
-			plotComposite.addDisposeListener(new DisposeListener() {
-				@Override
-				public void widgetDisposed(DisposeEvent e) {
-					plotComposite = null;
-				}
-			});
-		}
-		// Otherwise, ignore the parent argument and trigger a normal refresh.
-		else {
-			plotComposite.refresh();
-		}
-
-		return plotComposite;
-	}
-
-	/**
-	 * Tries to convert the specified hostname (which may already be an IP) into
-	 * an IP address. If the IP cannot be found, it just returns the input
-	 * string.
-	 * 
-	 * @param host
-	 *            The hostname string.
-	 * @return Either the host's IP as a string or the input string if its IP
-	 *         address could not be found.
-	 */
-	protected final String findIPAddress(String host) {
-		String ipAddress;
-		try {
-			InetAddress address = InetAddress.getByName(host);
-			ipAddress = address.getHostAddress();
-		} catch (UnknownHostException e) {
-			ipAddress = host;
-		}
-		return ipAddress;
-	}
-
-	/**
-	 * Gets the current connection associated with this plot.
-	 * 
-	 * @return The {@link #connection}. This may be {@code null} if it has not
-	 *         been set.
-	 */
-	protected IVizConnection<T> getConnection() {
-		return connection;
-	}
-
-	/**
-	 * Gets the currently drawn plot composite.
-	 * 
-	 * @return The current plot composite, or {@code null} if it has not been
-	 *         drawn.
-	 */
-	protected ConnectionPlotComposite<T> getPlotComposite() {
-		return plotComposite;
-	}
-
-	/**
-	 * Sets the connection for this plot.
-	 * 
-	 * @param connection
-	 *            The new connection.
-	 * @return True if the connection changed, false otherwise.
-	 * @throws Exception
-	 *             If the data source URI is set and the connection host does
-	 *             not match the URI's host.
-	 */
-	public boolean setConnection(IVizConnection<T> connection)
-			throws Exception {
-		boolean changed = false;
-		if (connection != this.connection) {
-			// Check the connection host against the current URI.
-			validateURI(getDataSource(), connection);
-
-			// Unregister from the old connection.
-			if (this.connection != null) {
-				this.connection.removeListener(this);
-			}
-
-			// Register with the new connection.
-			if (plotComposite != null) {
-				plotComposite.setConnection(connection);
-			}
-			this.connection = connection;
-			this.connection.addListener(this);
-
-			changed = true;
-		}
-		return changed;
-	}
-
-	/*
-	 * Overrides a method from AbstractPlot.
-	 */
-	@Override
-	public boolean setDataSource(URI uri) throws Exception {
-		// Validate the connection. Note that we must allow null values for the
-		// URI and connection in order to unset them.
-		validateURI(uri, connection);
-		return super.setDataSource(uri);
-	}
-
-	/**
-	 * Validates the URI against the viz connection. This method performs a
-	 * simple check against the host names for the connection and the file, if
-	 * available.
-	 * 
-	 * @param uri
-	 *            The data source URI being validated.
-	 * @param connection
-	 *            The viz connection being validated.
-	 * @throws Exception
-	 *             If both the URI and the connection are not null and
-	 *             correspond to different host IP addresses.
-	 */
-	protected void validateURI(URI uri, IVizConnection<T> connection)
-			throws Exception {
-		if (uri != null && connection != null) {
-			// Try to convert the host into an IP address. If not possible, just
-			// leave it as is.
-			String fileHost = findIPAddress(uri.getHost());
-			String connHost = findIPAddress(connection.getHost());
-
-			// Print the file and connection hosts to debug output.
-			logger.debug(getClass().getName() + " message: " + "File \"" + uri
-					+ "\" maps to host \"" + fileHost + ".");
-			logger.debug(getClass().getName() + " message: "
-					+ "Viz connection to \"" + connection.getHost()
-					+ "\" maps to host \"" + connHost + ".");
-
-			// Check that the hosts are the same.
-			if (!fileHost.equals(connHost)) {
-				throw new Exception(getClass().getName() + " Exception! "
-						+ "The plot file and connections are on different hosts.");
-			}
-		}
-		return;
-	}
-
-<<<<<<< HEAD
-}
-=======
-	// -------- Methods for VisIt Plot --------//
-
-	/**
-	 * Leave for later implementation, by visItPlot, etc
-	 * 
-	 * @param file
-	 *            The file that will be searched for plot types
-	 * @return A map of plot types specified by the category as the key
-	 */
-	protected void addAllPlotTypes(URI file) throws IOException, Exception {
-		// Nothing TODO yet..we do not know what type of connection plot this
-		// is. Let super classes define this behavior
-		return;
-	}
-
-}
-
->>>>>>> 161120b6
+}