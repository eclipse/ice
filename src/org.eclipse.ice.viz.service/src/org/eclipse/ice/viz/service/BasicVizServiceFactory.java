--- conflicted
+++ resolved
@@ -19,16 +19,13 @@
 import org.eclipse.ice.viz.service.csv.CSVVizService;
 import org.eclipse.ice.viz.service.preferences.CustomScopedPreferenceStore;
 import org.eclipse.jface.preference.IPreferenceStore;
-<<<<<<< HEAD
 import org.eclipse.ui.IFileEditorMapping;
 import org.eclipse.ui.PlatformUI;
 import org.eclipse.ui.internal.registry.EditorDescriptor;
 import org.eclipse.ui.internal.registry.EditorRegistry;
 import org.eclipse.ui.internal.registry.FileEditorMapping;
-=======
 import org.slf4j.Logger;
 import org.slf4j.LoggerFactory;
->>>>>>> 2f14b0b3
 
 /**
  * This class is the basic implementation of the IVizServiceFactory in ICE. It
@@ -92,7 +89,6 @@
 			// Put the service in service map so it can be retrieved later
 			serviceMap.put(name, service);
 
-<<<<<<< HEAD
 			Set<String> supportedExtensions = new HashSet<String>();
 			supportedExtensions
 					.addAll(((AbstractVizService) service).supportedExtensions);
@@ -118,12 +114,8 @@
 				editorReg.setFileEditorMappings(newMappings);
 			}
 
-			System.out.println("VizServiceFactory message: " + "Viz service \""
-					+ name + "\" registered.");
-=======
 			logger.info("VizServiceFactory message: " + "Viz service \"" + name
 					+ "\" registered.");
->>>>>>> 2f14b0b3
 
 			// If the preference for automatically connecting to default viz
 			// service connections is set, establish default connections.
