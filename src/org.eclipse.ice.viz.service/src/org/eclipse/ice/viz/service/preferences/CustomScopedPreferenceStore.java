/*******************************************************************************
 * Copyright (c) 2015 UT-Battelle, LLC.
 * All rights reserved. This program and the accompanying materials
 * are made available under the terms of the Eclipse Public License v1.0
 * which accompanies this distribution, and is available at
 * http://www.eclipse.org/legal/epl-v10.html
 *
 * Contributors:
<<<<<<< HEAD
 *   Jordan Deyton - Initial API and implementation and/or initial documentation
 *   
=======
 *   Initial API and implementation and/or initial documentation -
 *   Jordan Deyton
>>>>>>> afb96380
 *******************************************************************************/
package org.eclipse.ice.viz.service.preferences;

import java.io.IOException;

import org.eclipse.core.runtime.preferences.DefaultScope;
import org.eclipse.core.runtime.preferences.IEclipsePreferences;
import org.eclipse.core.runtime.preferences.IScopeContext;
import org.eclipse.core.runtime.preferences.InstanceScope;
import org.eclipse.equinox.security.storage.ISecurePreferences;
import org.eclipse.equinox.security.storage.SecurePreferencesFactory;
import org.eclipse.equinox.security.storage.StorageException;
import org.eclipse.ui.preferences.ScopedPreferenceStore;
import org.osgi.framework.FrameworkUtil;
import org.osgi.service.prefs.BackingStoreException;
import org.slf4j.Logger;
import org.slf4j.LoggerFactory;

/**
 * This class provides a customized {@link ScopedPreferenceStore} that gives
 * client code following options:
 *
 * <ul>
 * <li>Can add and remove child {@link IEclipsePreferences} nodes to the store.</li>
 * <li>Can remove keyed values from the store.</li>
 * <li>Can add and remove values for secure storage.</li>
 * </ul>
 *
 * Changes to the store using any of the aforementioned features are not
 * persisted until {@link #save()} is called by the JFace preference page
 * platform.
 *
 * @author Jordan Deyton
 *
 */
public class CustomScopedPreferenceStore extends ScopedPreferenceStore {

	/**
	 * Logger for handling event messages and other information.
	 */
	private static final Logger logger = LoggerFactory
			.getLogger(CustomScopedPreferenceStore.class);

	/**
	 * The scoped context to which preferences are stored, usually
	 * {@link InstanceScope#INSTANCE}.
	 * <p>
	 * This variable mirrors a private variable of the name {@code storeContext}
	 * in {@link ScopedPreferenceStore}.
	 * </p>
	 */
	private final IScopeContext context;
	/**
	 * The associated preference node's qualifier or ID, usually the bundle's
	 * ID.
	 * <p>
	 * This variable mirrors a private variable of the name
	 * {@code nodeQualifier} in {@link ScopedPreferenceStore}.
	 * </p>
	 */
	private final String qualifier;

	/**
	 * The default context is the context where getDefault and setDefault
	 * methods will search. This context is also used in the search.
	 * <p>
	 * This variable mirrors a private variable of the same name in
	 * {@link ScopedPreferenceStore}.
	 * </p>
	 */
	private final IScopeContext defaultContext;

	/**
	 * Boolean value indicating whether or not this store has changes to be
	 * saved.
	 * <p>
	 * This variable mirrors a private variable of the same name in
	 * {@link ScopedPreferenceStore}.
	 * </p>
	 */
	private boolean dirty;

	/**
	 * A convenient constructor for getting a default
	 * {@code CustomScopedPreferenceStore} for a class' bundle.
	 *
	 * @param clazz
	 *            The target class.
	 */
	public CustomScopedPreferenceStore(Class<?> clazz) {
		this(InstanceScope.INSTANCE, FrameworkUtil.getBundle(clazz)
				.getSymbolicName());
	}

	/**
	 * The default constructor.
	 *
	 * @param context
	 *            The scope to store to, e.g., {@link InstanceScope#INSTANCE}.
	 * @param qualifier
	 *            The qualifer used to look up the preference node, e.g., the
	 *            bundle's ID.
	 */
	public CustomScopedPreferenceStore(IScopeContext context, String qualifier) {
		super(context, qualifier);

		this.context = context;
		this.qualifier = qualifier;

		defaultContext = DefaultScope.INSTANCE;
	}

	/**
	 * Gets the associated preference node from the {@link #context}.
	 *
	 * @return The primary preference node.
	 */
	private IEclipsePreferences getPreferenceNode() {
		return context.getNode(qualifier);
	}

	/**
	 * Gets the associated default preference node from the
	 * {@link #defaultContext}.
	 *
	 * @return The preference node for default values.
	 */
	private IEclipsePreferences getDefaultPreferenceNode() {
		return defaultContext.getNode(qualifier);
	}

	/**
	 * Gets the associated secure preference node from the
	 * {@link SecurePreferencesFactory}.
	 *
	 * @return The preference node for secure values.
	 */
	private ISecurePreferences getSecurePreferenceNode() {
		ISecurePreferences preferences = SecurePreferencesFactory.getDefault();
		return preferences.node(qualifier);
	}

	/**
	 * Determines whether or not the preference node with the specified relative
	 * path exists underneath this store's associated preference node.
	 *
	 * @param path
	 *            The relative path. A relative path must not start with "/"
	 *            (meaning it is an absolute path) and must not be an empty
	 *            string (meaning it is the primary node itself).
	 * @return True if the store's primary node contains a child node with the
	 *         specified relative path, false otherwise.
	 */
	public boolean hasNode(String path) {
		boolean exists = false;

		// Convert the path to a valid path string, if possible.
		path = validatePath(path);

		// If the path was valid, see if its node exists.
		if (path != null) {
			exists = nodeExists(path);
		}

		return exists;
	}

	/**
	 * Determines whether or not a child node exists in the preference store.
	 *
	 * @param validPath
	 *            A path validated by {@link #validatePath(String)}.
	 * @return True if the node existed, false otherwise.
	 */
	private boolean nodeExists(String validPath) {
		boolean exists = false;
		try {
			exists = getPreferenceNode().nodeExists(validPath);
		} catch (BackingStoreException e) {
			logger.error(getClass().getName() + " Exception!", e);
		}
		return exists;
	}

	/**
	 * Validates the path, returning the valid version of the path, or null if
	 * the path is invalid.
	 *
	 * @param path
	 *            The path to validate.
	 * @return The trimmed, validated path, or null if the path is invalid.
	 */
	private String validatePath(String path) {
		if (path != null) {
			path = path.trim();
			// The path must be relative, i.e. it must not be:
			// 1 - The current node (the path is empty)
			// 2 - An absolute path (the path starts with a slash)
			if (path.isEmpty() || path.startsWith("/")) {
				path = null;
			}
		}
		return path;
	}

	/**
	 * Gets the child preferences node from the specified relative path. If such
	 * a node did not exist previously, it will be created.
	 *
	 * @param path
	 *            The relative path. A relative path must not start with "/"
	 *            (meaning it is an absolute path) and must not be an empty
	 *            string (meaning it is the primary node itself).
	 * @return The child preference node, or null if the path was invalid.
	 */
	public IEclipsePreferences getNode(String path) {
		IEclipsePreferences child = null;

		// Convert the path to a valid path string, if possible.
		path = validatePath(path);

		// If the path was valid, get the node corresponding to the path.
		if (path != null) {

			// If the node is new, then we need to mark the store as dirty.
			if (nodeExists(path)) {
				dirty = true;
			}
			// Get or create the node.
			child = (IEclipsePreferences) getPreferenceNode().node(path);
		}
		return child;
	}

	/**
	 * Removes the child preferences node at the specified relative path.
	 * <p>
	 * This operation should be used instead of calling
	 * {@link IEclipsePreferences#removeNode()}, as the parent node needs to be
	 * flushed afterward.
	 * </p>
	 *
	 * @param path
	 *            The relative path. A relative path must not start with "/"
	 *            (meaning it is an absolute path) and must not be an empty
	 *            string (meaning it is the primary node itself).
	 * @return True if an {@link IEclipsePreferences} node was removed from the
	 *         store, false otherwise.
	 */
	public boolean removeNode(String path) {
		boolean removed = false;

		// Try to get the specified node.
		IEclipsePreferences child = getNode(path);
		if (child != null) {
			// Try to remove the node. Do not flush the parent yet. That will
			// need to be done when saving.
			try {
				child.removeNode();
				removed = true;
				dirty = true;
			} catch (BackingStoreException e) {
				logger.error(getClass().getName() + " Exception!", e);
			}
		}

		return removed;
	}

	/**
	 * Removes the specified value (including its defaults) from the store.
	 *
	 * @param name
	 *            The name of the value to remove.
	 */
	public void removeValue(String name) {
		getPreferenceNode().remove(name);
		getDefaultPreferenceNode().remove(name);
		dirty = true;
	}

	/*
	 * (non-Javadoc)
	 * 
	 * @see org.eclipse.ui.preferences.ScopedPreferenceStore#needsSaving()
	 */
	@Override
	public boolean needsSaving() {
		return dirty || super.needsSaving();
	}

	/*
	 * (non-Javadoc)
	 * 
	 * @see org.eclipse.ui.preferences.ScopedPreferenceStore#save()
	 */
	@Override
	public void save() throws IOException {
		// Flush the secure preference node.
		boolean secureFlushed = false;
		getSecurePreferenceNode().flush();
		secureFlushed = true;

		// If the secure store was flushed successfully, we can proceed with the
		// super method's flush. We can't do this within the try because it will
		// catch the super method's thrown IOException.
		if (secureFlushed) {
			// If the super save method throws an exception then neither this
			// class' dirty variable nor the super class' private dirty variable
			// will be set to false.
			super.save();
			dirty = false;
		}

		return;
	}

	/**
	 * Sets the current value of the string-valued, <i>securely stored</i>
	 * preference with the given name.
	 * <p>
	 * A property change event is reported if the current value of the
	 * preference actually changes from its previous value. In the event object,
	 * the property name is the name of the preference, and the old and new
	 * values are wrapped as objects.
	 * </p>
	 *
	 * @param name
	 *            The name of the preference.
	 * @param value
	 *            The value of the preference that must be stored securely.
	 */
	public void setSecureValue(String name, String value) {

		if (name != null && value != null) {
			ISecurePreferences node = getSecurePreferenceNode();
			try {
				node.put(name, value, true);
				dirty = true;
			} catch (StorageException e) {
				logger.error(getClass().getName() + " Exception!", e);
			}
		}

		return;
	}

	/**
	 * Returns the current value of the string-valued, <i>securely stored</i>
	 * preference with the given name.
	 * <p>
	 * Returns the default-default value (the empty string <code>""</code>) if
	 * there is no preference with the given name, or if the current value
	 * cannot be treated as a string.
	 * </p>
	 *
	 * @param name
	 *            The name of the preference.
	 * @return The string-valued preference, which is stored securely.
	 */
	public String getSecureString(String name) {
		String value = STRING_DEFAULT_DEFAULT;
		if (name != null) {
			ISecurePreferences node = getSecurePreferenceNode();
			try {
				value = node.get(name, STRING_DEFAULT_DEFAULT);
			} catch (StorageException e) {
				logger.error(getClass().getName() + " Exception!", e);
			}
		}
		return value;
	}

	/**
	 * Removes the specified, <i>securely stored</i> value from the store.
	 *
	 * @param name
	 *            The name of the value to remove.
	 */
	public void removeSecureString(String name) {
		if (name != null) {
			getSecurePreferenceNode().remove(name);
			dirty = true;
		}
	}
}
<|MERGE_RESOLUTION|>--- conflicted
+++ resolved
@@ -1,401 +1,396 @@
-/*******************************************************************************
- * Copyright (c) 2015 UT-Battelle, LLC.
- * All rights reserved. This program and the accompanying materials
- * are made available under the terms of the Eclipse Public License v1.0
- * which accompanies this distribution, and is available at
- * http://www.eclipse.org/legal/epl-v10.html
- *
- * Contributors:
-<<<<<<< HEAD
- *   Jordan Deyton - Initial API and implementation and/or initial documentation
- *   
-=======
- *   Initial API and implementation and/or initial documentation -
- *   Jordan Deyton
->>>>>>> afb96380
- *******************************************************************************/
-package org.eclipse.ice.viz.service.preferences;
-
-import java.io.IOException;
-
-import org.eclipse.core.runtime.preferences.DefaultScope;
-import org.eclipse.core.runtime.preferences.IEclipsePreferences;
-import org.eclipse.core.runtime.preferences.IScopeContext;
-import org.eclipse.core.runtime.preferences.InstanceScope;
-import org.eclipse.equinox.security.storage.ISecurePreferences;
-import org.eclipse.equinox.security.storage.SecurePreferencesFactory;
-import org.eclipse.equinox.security.storage.StorageException;
-import org.eclipse.ui.preferences.ScopedPreferenceStore;
-import org.osgi.framework.FrameworkUtil;
-import org.osgi.service.prefs.BackingStoreException;
-import org.slf4j.Logger;
-import org.slf4j.LoggerFactory;
-
-/**
- * This class provides a customized {@link ScopedPreferenceStore} that gives
- * client code following options:
- *
- * <ul>
- * <li>Can add and remove child {@link IEclipsePreferences} nodes to the store.</li>
- * <li>Can remove keyed values from the store.</li>
- * <li>Can add and remove values for secure storage.</li>
- * </ul>
- *
- * Changes to the store using any of the aforementioned features are not
- * persisted until {@link #save()} is called by the JFace preference page
- * platform.
- *
- * @author Jordan Deyton
- *
- */
-public class CustomScopedPreferenceStore extends ScopedPreferenceStore {
-
-	/**
-	 * Logger for handling event messages and other information.
-	 */
-	private static final Logger logger = LoggerFactory
-			.getLogger(CustomScopedPreferenceStore.class);
-
-	/**
-	 * The scoped context to which preferences are stored, usually
-	 * {@link InstanceScope#INSTANCE}.
-	 * <p>
-	 * This variable mirrors a private variable of the name {@code storeContext}
-	 * in {@link ScopedPreferenceStore}.
-	 * </p>
-	 */
-	private final IScopeContext context;
-	/**
-	 * The associated preference node's qualifier or ID, usually the bundle's
-	 * ID.
-	 * <p>
-	 * This variable mirrors a private variable of the name
-	 * {@code nodeQualifier} in {@link ScopedPreferenceStore}.
-	 * </p>
-	 */
-	private final String qualifier;
-
-	/**
-	 * The default context is the context where getDefault and setDefault
-	 * methods will search. This context is also used in the search.
-	 * <p>
-	 * This variable mirrors a private variable of the same name in
-	 * {@link ScopedPreferenceStore}.
-	 * </p>
-	 */
-	private final IScopeContext defaultContext;
-
-	/**
-	 * Boolean value indicating whether or not this store has changes to be
-	 * saved.
-	 * <p>
-	 * This variable mirrors a private variable of the same name in
-	 * {@link ScopedPreferenceStore}.
-	 * </p>
-	 */
-	private boolean dirty;
-
-	/**
-	 * A convenient constructor for getting a default
-	 * {@code CustomScopedPreferenceStore} for a class' bundle.
-	 *
-	 * @param clazz
-	 *            The target class.
-	 */
-	public CustomScopedPreferenceStore(Class<?> clazz) {
-		this(InstanceScope.INSTANCE, FrameworkUtil.getBundle(clazz)
-				.getSymbolicName());
-	}
-
-	/**
-	 * The default constructor.
-	 *
-	 * @param context
-	 *            The scope to store to, e.g., {@link InstanceScope#INSTANCE}.
-	 * @param qualifier
-	 *            The qualifer used to look up the preference node, e.g., the
-	 *            bundle's ID.
-	 */
-	public CustomScopedPreferenceStore(IScopeContext context, String qualifier) {
-		super(context, qualifier);
-
-		this.context = context;
-		this.qualifier = qualifier;
-
-		defaultContext = DefaultScope.INSTANCE;
-	}
-
-	/**
-	 * Gets the associated preference node from the {@link #context}.
-	 *
-	 * @return The primary preference node.
-	 */
-	private IEclipsePreferences getPreferenceNode() {
-		return context.getNode(qualifier);
-	}
-
-	/**
-	 * Gets the associated default preference node from the
-	 * {@link #defaultContext}.
-	 *
-	 * @return The preference node for default values.
-	 */
-	private IEclipsePreferences getDefaultPreferenceNode() {
-		return defaultContext.getNode(qualifier);
-	}
-
-	/**
-	 * Gets the associated secure preference node from the
-	 * {@link SecurePreferencesFactory}.
-	 *
-	 * @return The preference node for secure values.
-	 */
-	private ISecurePreferences getSecurePreferenceNode() {
-		ISecurePreferences preferences = SecurePreferencesFactory.getDefault();
-		return preferences.node(qualifier);
-	}
-
-	/**
-	 * Determines whether or not the preference node with the specified relative
-	 * path exists underneath this store's associated preference node.
-	 *
-	 * @param path
-	 *            The relative path. A relative path must not start with "/"
-	 *            (meaning it is an absolute path) and must not be an empty
-	 *            string (meaning it is the primary node itself).
-	 * @return True if the store's primary node contains a child node with the
-	 *         specified relative path, false otherwise.
-	 */
-	public boolean hasNode(String path) {
-		boolean exists = false;
-
-		// Convert the path to a valid path string, if possible.
-		path = validatePath(path);
-
-		// If the path was valid, see if its node exists.
-		if (path != null) {
-			exists = nodeExists(path);
-		}
-
-		return exists;
-	}
-
-	/**
-	 * Determines whether or not a child node exists in the preference store.
-	 *
-	 * @param validPath
-	 *            A path validated by {@link #validatePath(String)}.
-	 * @return True if the node existed, false otherwise.
-	 */
-	private boolean nodeExists(String validPath) {
-		boolean exists = false;
-		try {
-			exists = getPreferenceNode().nodeExists(validPath);
-		} catch (BackingStoreException e) {
-			logger.error(getClass().getName() + " Exception!", e);
-		}
-		return exists;
-	}
-
-	/**
-	 * Validates the path, returning the valid version of the path, or null if
-	 * the path is invalid.
-	 *
-	 * @param path
-	 *            The path to validate.
-	 * @return The trimmed, validated path, or null if the path is invalid.
-	 */
-	private String validatePath(String path) {
-		if (path != null) {
-			path = path.trim();
-			// The path must be relative, i.e. it must not be:
-			// 1 - The current node (the path is empty)
-			// 2 - An absolute path (the path starts with a slash)
-			if (path.isEmpty() || path.startsWith("/")) {
-				path = null;
-			}
-		}
-		return path;
-	}
-
-	/**
-	 * Gets the child preferences node from the specified relative path. If such
-	 * a node did not exist previously, it will be created.
-	 *
-	 * @param path
-	 *            The relative path. A relative path must not start with "/"
-	 *            (meaning it is an absolute path) and must not be an empty
-	 *            string (meaning it is the primary node itself).
-	 * @return The child preference node, or null if the path was invalid.
-	 */
-	public IEclipsePreferences getNode(String path) {
-		IEclipsePreferences child = null;
-
-		// Convert the path to a valid path string, if possible.
-		path = validatePath(path);
-
-		// If the path was valid, get the node corresponding to the path.
-		if (path != null) {
-
-			// If the node is new, then we need to mark the store as dirty.
-			if (nodeExists(path)) {
-				dirty = true;
-			}
-			// Get or create the node.
-			child = (IEclipsePreferences) getPreferenceNode().node(path);
-		}
-		return child;
-	}
-
-	/**
-	 * Removes the child preferences node at the specified relative path.
-	 * <p>
-	 * This operation should be used instead of calling
-	 * {@link IEclipsePreferences#removeNode()}, as the parent node needs to be
-	 * flushed afterward.
-	 * </p>
-	 *
-	 * @param path
-	 *            The relative path. A relative path must not start with "/"
-	 *            (meaning it is an absolute path) and must not be an empty
-	 *            string (meaning it is the primary node itself).
-	 * @return True if an {@link IEclipsePreferences} node was removed from the
-	 *         store, false otherwise.
-	 */
-	public boolean removeNode(String path) {
-		boolean removed = false;
-
-		// Try to get the specified node.
-		IEclipsePreferences child = getNode(path);
-		if (child != null) {
-			// Try to remove the node. Do not flush the parent yet. That will
-			// need to be done when saving.
-			try {
-				child.removeNode();
-				removed = true;
-				dirty = true;
-			} catch (BackingStoreException e) {
-				logger.error(getClass().getName() + " Exception!", e);
-			}
-		}
-
-		return removed;
-	}
-
-	/**
-	 * Removes the specified value (including its defaults) from the store.
-	 *
-	 * @param name
-	 *            The name of the value to remove.
-	 */
-	public void removeValue(String name) {
-		getPreferenceNode().remove(name);
-		getDefaultPreferenceNode().remove(name);
-		dirty = true;
-	}
-
-	/*
-	 * (non-Javadoc)
-	 * 
-	 * @see org.eclipse.ui.preferences.ScopedPreferenceStore#needsSaving()
-	 */
-	@Override
-	public boolean needsSaving() {
-		return dirty || super.needsSaving();
-	}
-
-	/*
-	 * (non-Javadoc)
-	 * 
-	 * @see org.eclipse.ui.preferences.ScopedPreferenceStore#save()
-	 */
-	@Override
-	public void save() throws IOException {
-		// Flush the secure preference node.
-		boolean secureFlushed = false;
-		getSecurePreferenceNode().flush();
-		secureFlushed = true;
-
-		// If the secure store was flushed successfully, we can proceed with the
-		// super method's flush. We can't do this within the try because it will
-		// catch the super method's thrown IOException.
-		if (secureFlushed) {
-			// If the super save method throws an exception then neither this
-			// class' dirty variable nor the super class' private dirty variable
-			// will be set to false.
-			super.save();
-			dirty = false;
-		}
-
-		return;
-	}
-
-	/**
-	 * Sets the current value of the string-valued, <i>securely stored</i>
-	 * preference with the given name.
-	 * <p>
-	 * A property change event is reported if the current value of the
-	 * preference actually changes from its previous value. In the event object,
-	 * the property name is the name of the preference, and the old and new
-	 * values are wrapped as objects.
-	 * </p>
-	 *
-	 * @param name
-	 *            The name of the preference.
-	 * @param value
-	 *            The value of the preference that must be stored securely.
-	 */
-	public void setSecureValue(String name, String value) {
-
-		if (name != null && value != null) {
-			ISecurePreferences node = getSecurePreferenceNode();
-			try {
-				node.put(name, value, true);
-				dirty = true;
-			} catch (StorageException e) {
-				logger.error(getClass().getName() + " Exception!", e);
-			}
-		}
-
-		return;
-	}
-
-	/**
-	 * Returns the current value of the string-valued, <i>securely stored</i>
-	 * preference with the given name.
-	 * <p>
-	 * Returns the default-default value (the empty string <code>""</code>) if
-	 * there is no preference with the given name, or if the current value
-	 * cannot be treated as a string.
-	 * </p>
-	 *
-	 * @param name
-	 *            The name of the preference.
-	 * @return The string-valued preference, which is stored securely.
-	 */
-	public String getSecureString(String name) {
-		String value = STRING_DEFAULT_DEFAULT;
-		if (name != null) {
-			ISecurePreferences node = getSecurePreferenceNode();
-			try {
-				value = node.get(name, STRING_DEFAULT_DEFAULT);
-			} catch (StorageException e) {
-				logger.error(getClass().getName() + " Exception!", e);
-			}
-		}
-		return value;
-	}
-
-	/**
-	 * Removes the specified, <i>securely stored</i> value from the store.
-	 *
-	 * @param name
-	 *            The name of the value to remove.
-	 */
-	public void removeSecureString(String name) {
-		if (name != null) {
-			getSecurePreferenceNode().remove(name);
-			dirty = true;
-		}
-	}
-}
+/*******************************************************************************
+ * Copyright (c) 2015 UT-Battelle, LLC.
+ * All rights reserved. This program and the accompanying materials
+ * are made available under the terms of the Eclipse Public License v1.0
+ * which accompanies this distribution, and is available at
+ * http://www.eclipse.org/legal/epl-v10.html
+ *
+ * Contributors:
+ *   Jordan Deyton - Initial API and implementation and/or initial documentation
+ *   
+ *******************************************************************************/
+package org.eclipse.ice.viz.service.preferences;
+
+import java.io.IOException;
+
+import org.eclipse.core.runtime.preferences.DefaultScope;
+import org.eclipse.core.runtime.preferences.IEclipsePreferences;
+import org.eclipse.core.runtime.preferences.IScopeContext;
+import org.eclipse.core.runtime.preferences.InstanceScope;
+import org.eclipse.equinox.security.storage.ISecurePreferences;
+import org.eclipse.equinox.security.storage.SecurePreferencesFactory;
+import org.eclipse.equinox.security.storage.StorageException;
+import org.eclipse.ui.preferences.ScopedPreferenceStore;
+import org.osgi.framework.FrameworkUtil;
+import org.osgi.service.prefs.BackingStoreException;
+import org.slf4j.Logger;
+import org.slf4j.LoggerFactory;
+
+/**
+ * This class provides a customized {@link ScopedPreferenceStore} that gives
+ * client code following options:
+ *
+ * <ul>
+ * <li>Can add and remove child {@link IEclipsePreferences} nodes to the store.</li>
+ * <li>Can remove keyed values from the store.</li>
+ * <li>Can add and remove values for secure storage.</li>
+ * </ul>
+ *
+ * Changes to the store using any of the aforementioned features are not
+ * persisted until {@link #save()} is called by the JFace preference page
+ * platform.
+ *
+ * @author Jordan Deyton
+ *
+ */
+public class CustomScopedPreferenceStore extends ScopedPreferenceStore {
+
+	/**
+	 * Logger for handling event messages and other information.
+	 */
+	private static final Logger logger = LoggerFactory
+			.getLogger(CustomScopedPreferenceStore.class);
+
+	/**
+	 * The scoped context to which preferences are stored, usually
+	 * {@link InstanceScope#INSTANCE}.
+	 * <p>
+	 * This variable mirrors a private variable of the name {@code storeContext}
+	 * in {@link ScopedPreferenceStore}.
+	 * </p>
+	 */
+	private final IScopeContext context;
+	/**
+	 * The associated preference node's qualifier or ID, usually the bundle's
+	 * ID.
+	 * <p>
+	 * This variable mirrors a private variable of the name
+	 * {@code nodeQualifier} in {@link ScopedPreferenceStore}.
+	 * </p>
+	 */
+	private final String qualifier;
+
+	/**
+	 * The default context is the context where getDefault and setDefault
+	 * methods will search. This context is also used in the search.
+	 * <p>
+	 * This variable mirrors a private variable of the same name in
+	 * {@link ScopedPreferenceStore}.
+	 * </p>
+	 */
+	private final IScopeContext defaultContext;
+
+	/**
+	 * Boolean value indicating whether or not this store has changes to be
+	 * saved.
+	 * <p>
+	 * This variable mirrors a private variable of the same name in
+	 * {@link ScopedPreferenceStore}.
+	 * </p>
+	 */
+	private boolean dirty;
+
+	/**
+	 * A convenient constructor for getting a default
+	 * {@code CustomScopedPreferenceStore} for a class' bundle.
+	 *
+	 * @param clazz
+	 *            The target class.
+	 */
+	public CustomScopedPreferenceStore(Class<?> clazz) {
+		this(InstanceScope.INSTANCE, FrameworkUtil.getBundle(clazz)
+				.getSymbolicName());
+	}
+
+	/**
+	 * The default constructor.
+	 *
+	 * @param context
+	 *            The scope to store to, e.g., {@link InstanceScope#INSTANCE}.
+	 * @param qualifier
+	 *            The qualifer used to look up the preference node, e.g., the
+	 *            bundle's ID.
+	 */
+	public CustomScopedPreferenceStore(IScopeContext context, String qualifier) {
+		super(context, qualifier);
+
+		this.context = context;
+		this.qualifier = qualifier;
+
+		defaultContext = DefaultScope.INSTANCE;
+	}
+
+	/**
+	 * Gets the associated preference node from the {@link #context}.
+	 *
+	 * @return The primary preference node.
+	 */
+	private IEclipsePreferences getPreferenceNode() {
+		return context.getNode(qualifier);
+	}
+
+	/**
+	 * Gets the associated default preference node from the
+	 * {@link #defaultContext}.
+	 *
+	 * @return The preference node for default values.
+	 */
+	private IEclipsePreferences getDefaultPreferenceNode() {
+		return defaultContext.getNode(qualifier);
+	}
+
+	/**
+	 * Gets the associated secure preference node from the
+	 * {@link SecurePreferencesFactory}.
+	 *
+	 * @return The preference node for secure values.
+	 */
+	private ISecurePreferences getSecurePreferenceNode() {
+		ISecurePreferences preferences = SecurePreferencesFactory.getDefault();
+		return preferences.node(qualifier);
+	}
+
+	/**
+	 * Determines whether or not the preference node with the specified relative
+	 * path exists underneath this store's associated preference node.
+	 *
+	 * @param path
+	 *            The relative path. A relative path must not start with "/"
+	 *            (meaning it is an absolute path) and must not be an empty
+	 *            string (meaning it is the primary node itself).
+	 * @return True if the store's primary node contains a child node with the
+	 *         specified relative path, false otherwise.
+	 */
+	public boolean hasNode(String path) {
+		boolean exists = false;
+
+		// Convert the path to a valid path string, if possible.
+		path = validatePath(path);
+
+		// If the path was valid, see if its node exists.
+		if (path != null) {
+			exists = nodeExists(path);
+		}
+
+		return exists;
+	}
+
+	/**
+	 * Determines whether or not a child node exists in the preference store.
+	 *
+	 * @param validPath
+	 *            A path validated by {@link #validatePath(String)}.
+	 * @return True if the node existed, false otherwise.
+	 */
+	private boolean nodeExists(String validPath) {
+		boolean exists = false;
+		try {
+			exists = getPreferenceNode().nodeExists(validPath);
+		} catch (BackingStoreException e) {
+			logger.error(getClass().getName() + " Exception!", e);
+		}
+		return exists;
+	}
+
+	/**
+	 * Validates the path, returning the valid version of the path, or null if
+	 * the path is invalid.
+	 *
+	 * @param path
+	 *            The path to validate.
+	 * @return The trimmed, validated path, or null if the path is invalid.
+	 */
+	private String validatePath(String path) {
+		if (path != null) {
+			path = path.trim();
+			// The path must be relative, i.e. it must not be:
+			// 1 - The current node (the path is empty)
+			// 2 - An absolute path (the path starts with a slash)
+			if (path.isEmpty() || path.startsWith("/")) {
+				path = null;
+			}
+		}
+		return path;
+	}
+
+	/**
+	 * Gets the child preferences node from the specified relative path. If such
+	 * a node did not exist previously, it will be created.
+	 *
+	 * @param path
+	 *            The relative path. A relative path must not start with "/"
+	 *            (meaning it is an absolute path) and must not be an empty
+	 *            string (meaning it is the primary node itself).
+	 * @return The child preference node, or null if the path was invalid.
+	 */
+	public IEclipsePreferences getNode(String path) {
+		IEclipsePreferences child = null;
+
+		// Convert the path to a valid path string, if possible.
+		path = validatePath(path);
+
+		// If the path was valid, get the node corresponding to the path.
+		if (path != null) {
+
+			// If the node is new, then we need to mark the store as dirty.
+			if (nodeExists(path)) {
+				dirty = true;
+			}
+			// Get or create the node.
+			child = (IEclipsePreferences) getPreferenceNode().node(path);
+		}
+		return child;
+	}
+
+	/**
+	 * Removes the child preferences node at the specified relative path.
+	 * <p>
+	 * This operation should be used instead of calling
+	 * {@link IEclipsePreferences#removeNode()}, as the parent node needs to be
+	 * flushed afterward.
+	 * </p>
+	 *
+	 * @param path
+	 *            The relative path. A relative path must not start with "/"
+	 *            (meaning it is an absolute path) and must not be an empty
+	 *            string (meaning it is the primary node itself).
+	 * @return True if an {@link IEclipsePreferences} node was removed from the
+	 *         store, false otherwise.
+	 */
+	public boolean removeNode(String path) {
+		boolean removed = false;
+
+		// Try to get the specified node.
+		IEclipsePreferences child = getNode(path);
+		if (child != null) {
+			// Try to remove the node. Do not flush the parent yet. That will
+			// need to be done when saving.
+			try {
+				child.removeNode();
+				removed = true;
+				dirty = true;
+			} catch (BackingStoreException e) {
+				logger.error(getClass().getName() + " Exception!", e);
+			}
+		}
+
+		return removed;
+	}
+
+	/**
+	 * Removes the specified value (including its defaults) from the store.
+	 *
+	 * @param name
+	 *            The name of the value to remove.
+	 */
+	public void removeValue(String name) {
+		getPreferenceNode().remove(name);
+		getDefaultPreferenceNode().remove(name);
+		dirty = true;
+	}
+
+	/*
+	 * (non-Javadoc)
+	 * 
+	 * @see org.eclipse.ui.preferences.ScopedPreferenceStore#needsSaving()
+	 */
+	@Override
+	public boolean needsSaving() {
+		return dirty || super.needsSaving();
+	}
+
+	/*
+	 * (non-Javadoc)
+	 * 
+	 * @see org.eclipse.ui.preferences.ScopedPreferenceStore#save()
+	 */
+	@Override
+	public void save() throws IOException {
+		// Flush the secure preference node.
+		boolean secureFlushed = false;
+		getSecurePreferenceNode().flush();
+		secureFlushed = true;
+
+		// If the secure store was flushed successfully, we can proceed with the
+		// super method's flush. We can't do this within the try because it will
+		// catch the super method's thrown IOException.
+		if (secureFlushed) {
+			// If the super save method throws an exception then neither this
+			// class' dirty variable nor the super class' private dirty variable
+			// will be set to false.
+			super.save();
+			dirty = false;
+		}
+
+		return;
+	}
+
+	/**
+	 * Sets the current value of the string-valued, <i>securely stored</i>
+	 * preference with the given name.
+	 * <p>
+	 * A property change event is reported if the current value of the
+	 * preference actually changes from its previous value. In the event object,
+	 * the property name is the name of the preference, and the old and new
+	 * values are wrapped as objects.
+	 * </p>
+	 *
+	 * @param name
+	 *            The name of the preference.
+	 * @param value
+	 *            The value of the preference that must be stored securely.
+	 */
+	public void setSecureValue(String name, String value) {
+
+		if (name != null && value != null) {
+			ISecurePreferences node = getSecurePreferenceNode();
+			try {
+				node.put(name, value, true);
+				dirty = true;
+			} catch (StorageException e) {
+				logger.error(getClass().getName() + " Exception!", e);
+			}
+		}
+
+		return;
+	}
+
+	/**
+	 * Returns the current value of the string-valued, <i>securely stored</i>
+	 * preference with the given name.
+	 * <p>
+	 * Returns the default-default value (the empty string <code>""</code>) if
+	 * there is no preference with the given name, or if the current value
+	 * cannot be treated as a string.
+	 * </p>
+	 *
+	 * @param name
+	 *            The name of the preference.
+	 * @return The string-valued preference, which is stored securely.
+	 */
+	public String getSecureString(String name) {
+		String value = STRING_DEFAULT_DEFAULT;
+		if (name != null) {
+			ISecurePreferences node = getSecurePreferenceNode();
+			try {
+				value = node.get(name, STRING_DEFAULT_DEFAULT);
+			} catch (StorageException e) {
+				logger.error(getClass().getName() + " Exception!", e);
+			}
+		}
+		return value;
+	}
+
+	/**
+	 * Removes the specified, <i>securely stored</i> value from the store.
+	 *
+	 * @param name
+	 *            The name of the value to remove.
+	 */
+	public void removeSecureString(String name) {
+		if (name != null) {
+			getSecurePreferenceNode().remove(name);
+			dirty = true;
+		}
+	}
+}