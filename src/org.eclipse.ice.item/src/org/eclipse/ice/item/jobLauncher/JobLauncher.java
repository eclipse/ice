--- conflicted
+++ resolved
@@ -687,14 +687,7 @@
 		// the execution string has been modified! (c.f.-
 		// JobLaunchAction docs)
 		actionDataMap.put("executable", executableCommandName);
-<<<<<<< HEAD
-=======
-		
-		// Set the upload input flag on the execDicitonary for the 
-		// JobLaunchAction to use. 
->>>>>>> 01261ff3
 		actionDataMap.put("uploadInput", String.valueOf(uploadInput));
-		
 		// Note: "no append" is reversed logic from "append". ICE also checks
 		// the command name to determine it too.
 		if (appendInput && !executableCommandName.contains("${inputFile}")) {
