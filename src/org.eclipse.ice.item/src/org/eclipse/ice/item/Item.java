--- conflicted
+++ resolved
@@ -2690,13 +2690,11 @@
 	public void visit(EMFComponent component) {
 		// TODO Auto-generated method stub
 
-<<<<<<< HEAD
+
 	}
 
 	@Override
 	public void update(IUpdateable component) {
 		// Leave this for subclasses.
-=======
->>>>>>> e291c1a7
 	}
 }