--- conflicted
+++ resolved
@@ -17,19 +17,13 @@
 import org.eclipse.ice.datastructures.ICEObject.ListComponent;
 import org.eclipse.ice.datastructures.form.Material;
 import org.eclipse.ice.datastructures.form.MaterialStack;
-<<<<<<< HEAD
-=======
 import org.eclipse.ice.materials.IMaterialsDatabase;
->>>>>>> f6347503
 import org.eclipse.ice.materials.MaterialStackWritableTableFormat;
 import org.eclipse.jface.resource.ImageDescriptor;
 import org.eclipse.jface.window.Window;
 import org.eclipse.jface.wizard.WizardPage;
 import org.eclipse.swt.SWT;
-<<<<<<< HEAD
 import org.eclipse.swt.widgets.Composite;
-=======
->>>>>>> f6347503
 import org.eclipse.swt.events.ModifyEvent;
 import org.eclipse.swt.events.ModifyListener;
 import org.eclipse.swt.events.SelectionEvent;
@@ -55,7 +49,6 @@
 	/**
 	 * The table that displays the stoichiometric information for the new
 	 * material.
-<<<<<<< HEAD
 	 */
 	private ListComponentNattable stoichiometryTable;
 
@@ -73,25 +66,6 @@
 	 * The shell for opening the element source dialog for material selection
 	 * while building the stoichiometry
 	 */
-=======
-	 */
-	private ListComponentNattable stoichiometryTable;
-
-	/**
-	 * The list to hold the stoichiometric data for the table
-	 */
-	private ListComponent<MaterialStack> list;
-
-	/**
-	 * The source for choosing materials to comprise this new one.
-	 */
-	private IElementSource source;
-
-	/**
-	 * The shell for opening the element source dialog for material selection
-	 * while building the stoichiometry
-	 */
->>>>>>> f6347503
 	private Shell shell;
 
 	/**
@@ -161,12 +135,8 @@
 	}
 
 	/**
-<<<<<<< HEAD
-	 * Gets the material created by the fields on this page.
-=======
 	 * Gets the material created by the fields on this page. Calculates the new
 	 * variables for the material from its stoichiometric information.
->>>>>>> f6347503
 	 * 
 	 * @return A new material with the set name, density and stoichiometry
 	 *         denoted on the page.
@@ -177,37 +147,18 @@
 		// Set the name
 		material.setName(nameText.getText());
 		// Set the density
-<<<<<<< HEAD
-		material.setProperty("Dens (g/cm3)",
-				Double.parseDouble(densityText.getText()));
-		
-		ListComponent<Material> matList = new ListComponent();
-=======
 		double density = Double.parseDouble(densityText.getText());
 		material.setProperty(Material.DENSITY, density);
->>>>>>> f6347503
 
 		// Add the stoichiometric components as components of the new material.
 		for (MaterialStack stack : list) {
 			material.addComponent(stack);
 		}
-<<<<<<< HEAD
-		
-		// Following John Ankner's code ported from Visual Basic
-		int molMass = 0;
-		
-		for(MaterialStack stack: list){
-			molMass+=stack.getAmount()*(stack.getMaterial().getProperty(Material.ATOMIC_MASS));
-			
-		}
-		
-=======
 
 		// Updates the material properties for the new material.
 		material.updateProperties();
 
 		// Just return the new material. 
->>>>>>> f6347503
 		return material;
 	}
 
@@ -309,19 +260,11 @@
 		// stacks because that is what we are using to build our new materials.
 		list = new ListComponent<MaterialStack>();
 		list.setTableFormat(new MaterialStackWritableTableFormat());
-<<<<<<< HEAD
 
 		// Create the table
 		stoichiometryTable = new ListComponentNattable(
 				stoichiometryTableComposite, list, true);
 
-=======
-
-		// Create the table
-		stoichiometryTable = new ListComponentNattable(
-				stoichiometryTableComposite, list, true);
-
->>>>>>> f6347503
 		// Create the composite to hold the buttons (add and delete)
 		Composite stoichiometryButtonComposite = new Composite(
 				stoichiometryComposite, SWT.NONE);
@@ -343,17 +286,6 @@
 				if (dialog.open() == Window.OK) {
 					// Add the material
 					Material matToAdd = (Material) dialog.getSelection();
-<<<<<<< HEAD
-					list.add(new MaterialStack(matToAdd, 1));
-				}
-			}
-
-			@Override
-			public void widgetDefaultSelected(SelectionEvent arg0) {
-
-			}
-
-=======
 					// Get the right material reference from the database
 					IMaterialsDatabase database = (IMaterialsDatabase)source;
 					for(Material mat : database.getMaterials()){
@@ -373,23 +305,12 @@
 
 			}
 
->>>>>>> f6347503
 		});
 
 		// Add the delete button
 		Button deleteMaterialButton = new Button(stoichiometryButtonComposite,
 				SWT.PUSH);
 		deleteMaterialButton.setText("Delete");
-<<<<<<< HEAD
-		deleteMaterialButton.addSelectionListener(new SelectionListener(){
-
-			@Override
-			public void widgetSelected(SelectionEvent arg0) {
-				ListComponent<MaterialStack> selected = stoichiometryTable.getSelectedObjects();
-				if(selected.size()>0){
-					// Remove all selected materials from the list
-					for(MaterialStack stack : selected){
-=======
 		deleteMaterialButton.addSelectionListener(new SelectionListener() {
 
 			@Override
@@ -399,26 +320,16 @@
 				if (selected.size() > 0) {
 					// Remove all selected materials from the list
 					for (MaterialStack stack : selected) {
->>>>>>> f6347503
 						list.remove(stack);
 					}
 				}
 			}
-<<<<<<< HEAD
-			
+
 			@Override
 			public void widgetDefaultSelected(SelectionEvent arg0) {
-				
-			}
-			
-=======
-
-			@Override
-			public void widgetDefaultSelected(SelectionEvent arg0) {
-
-			}
-
->>>>>>> f6347503
+
+			}
+
 		});
 
 		// Set the control to the base container
