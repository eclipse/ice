--- conflicted
+++ resolved
@@ -121,7 +121,7 @@
 
 		if (!knownGeometry.contains(geom)) {
 			final Shape finalGeom = geom;
-			
+
 			geom.register(new IVizUpdateableListener() {
 				@Override
 				public void update(IVizUpdateable component) {
@@ -129,7 +129,6 @@
 					javafx.application.Platform.runLater(new Runnable() {
 						@Override
 						public void run() {
-<<<<<<< HEAD
 
 							// On update, refresh the list of top level nodes
 							fxAttachmentNode.getChildren().clear();
@@ -140,10 +139,6 @@
 										.add((Group) child.getRepresentation());
 
 							}
-=======
-							syncShapes(fxAttachmentNode,
-									finalGeom.getEntitiesByCategory("Children"));
->>>>>>> d9ee9664
 						}
 					});
 				}
