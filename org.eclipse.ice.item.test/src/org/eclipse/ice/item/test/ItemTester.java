--- conflicted
+++ resolved
@@ -883,10 +883,7 @@
 		assertNull(item.getOutputFile());
 		item.setProject(project);
 		assertTrue(item.hasProject());
-<<<<<<< HEAD
-=======
 		assertEquals(project, item.getProject());
->>>>>>> 5c7478ef
 
 		// Make sure that calling the setter with null does not re-set or
 		// overwrite the project (Item.hasProject() should still return true)
