/*******************************************************************************
 * Copyright (c) 2012, 2014 UT-Battelle, LLC.
 * All rights reserved. This program and the accompanying materials
 * are made available under the terms of the Eclipse Public License v1.0
 * which accompanies this distribution, and is available at
 * http://www.eclipse.org/legal/epl-v10.html
 *
 * Contributors:
 *   Initial API and implementation and/or initial documentation - Jay Jay Billings,
 *   Jordan H. Deyton, Dasha Gorin, Alexander J. McCaskey, Taylor Patterson,
 *   Claire Saunders, Matthew Wang, Anna Wojtowicz
 *******************************************************************************/
package org.eclipse.ice.tablecomponenttester;

import java.io.File;
import java.io.IOException;
import java.util.ArrayList;
import java.util.Arrays;

import javax.xml.bind.annotation.XmlRootElement;

import org.eclipse.core.resources.IFile;
import org.eclipse.core.resources.IProject;
import org.eclipse.core.resources.IResource;
import org.eclipse.core.runtime.CoreException;
<<<<<<< HEAD
import org.eclipse.ice.datastructures.form.AllowedValueType;
=======
import org.eclipse.ice.datastructures.entry.ContinuousEntry;
import org.eclipse.ice.datastructures.entry.DiscreteEntry;
import org.eclipse.ice.datastructures.entry.IEntry;
import org.eclipse.ice.datastructures.entry.StringEntry;
>>>>>>> a09f2fce
import org.eclipse.ice.datastructures.form.DataComponent;
import org.eclipse.ice.datastructures.form.Form;
import org.eclipse.ice.datastructures.form.GeometryComponent;
import org.eclipse.ice.datastructures.form.MasterDetailsComponent;
import org.eclipse.ice.datastructures.form.MasterDetailsPair;
import org.eclipse.ice.datastructures.form.ResourceComponent;
import org.eclipse.ice.datastructures.form.TableComponent;
import org.eclipse.ice.datastructures.form.TreeComposite;
import org.eclipse.ice.datastructures.resource.ICEResource;
import org.eclipse.ice.item.Item;
<<<<<<< HEAD
import org.eclipse.ice.viz.service.modeling.AbstractView;
import org.eclipse.ice.viz.service.modeling.ShapeController;
import org.eclipse.ice.viz.service.modeling.ShapeMesh;
=======
>>>>>>> a09f2fce

@XmlRootElement(name = "TableComponentTester")
public class TableComponentTester extends Item {

	public TableComponentTester() {
		this(null);
	}

	public TableComponentTester(IProject project) {
		super(project);
	}

	@Override
	public void setupForm() {

		// Local Declarations
		MasterDetailsComponent mDetailsComp = new MasterDetailsComponent();
		DataComponent detailsComp1, detailsComp2, detailsComp3;
		MasterDetailsPair mdpair1, mdpair2, mdpair3;
		ArrayList<MasterDetailsPair> template;
		ArrayList<DataComponent> dataCompTemplate;
		ArrayList<String> masterTypeTemplate;
		IEntry entry1, entry2, entry3, entry4;
		ResourceComponent resourceComp = new ResourceComponent();
		TreeComposite parent = null, child1 = null, child2 = null,
				child3 = null;

		// Create the Form
		form = new Form();

		// Set the details of this Item
		setName("ICE Demonstration Component");
		setDescription("This component demonstrates the different types of "
				+ "data structures available in ICE and their visual "
				+ "representations.");

		// create a new instance of MasterDetailsComponent
		mDetailsComp = new MasterDetailsComponent();

		// Setup list for templates
		// Create Entries

		entry1 = new ContinuousEntry();
		entry1.setAllowedValues(Arrays.asList("0","50"));
		entry1.setDefaultValue("1");
		entry1.setValue("1");
		entry1.setName("Generic 1");

		entry2 = new DiscreteEntry();
		entry2.setAllowedValues(Arrays.asList("Check", "Not Checked"));
		entry2.setDefaultValue("Check");
		entry2.setValue("Check");
		entry2.setName("Generic 2");

		entry3 = new StringEntry();
		entry3.setDefaultValue("Text");
		entry3.setName("Generic 3");

		entry4 = new ContinuousEntry();
		entry4.setAllowedValues(Arrays.asList("0", "10000"));
		entry4.setDefaultValue("9001");
		entry4.setValue("9001");
		entry4.setName("Generic 4");
			
		// Create DataComponents
		detailsComp1 = new DataComponent();
		detailsComp2 = new DataComponent();
		detailsComp3 = new DataComponent();

		// Add entries
		detailsComp1.addEntry(entry1);
		detailsComp2.addEntry(entry2);
		detailsComp3.addEntry(entry3);
		// detailsComp3.addEntry(entry4);

		// Set names
		detailsComp1.setName("Generic #1");
		detailsComp2.setName("Generic #2");
		detailsComp3.setName("Generic #3");
		detailsComp1.setDescription("Generic #1 Description");
		detailsComp2.setDescription("Generic #2 Description");
		detailsComp3.setDescription("Generic #3 Description");

		// Create pairs
		mdpair1 = new MasterDetailsPair("Generic 1", detailsComp1);
		mdpair2 = new MasterDetailsPair("Generic 2", detailsComp2);
		mdpair3 = new MasterDetailsPair("Generic 3", detailsComp3);
		mdpair1.setMasterDetailsPairId(0);
		mdpair2.setMasterDetailsPairId(1);
		mdpair3.setMasterDetailsPairId(2);

		// Add pairs to template
		template = new ArrayList<MasterDetailsPair>();
		template.add(mdpair1);
		template.add(mdpair2);
		template.add(mdpair3);

		// create a page, set template
		mDetailsComp = new MasterDetailsComponent();
		mDetailsComp.setName("MultiLauncher");
		mDetailsComp.setDescription("A Lion");

		// check that the template needs to have contents
		mDetailsComp.setTemplates(template);
		form.addComponent(mDetailsComp);

		// ================================== NEXT PAGE: TableComponent
		// =============================================================================

		TableComponent table = new TableComponent();

		IEntry column1 = new StringEntry();
		column1.setDefaultValue("hello1");
		
		IEntry column2 = new DiscreteEntry();
		column2.setAllowedValues(Arrays.asList("Hello", "World"));

		IEntry column3 = new ContinuousEntry();
		column3.setAllowedValues(Arrays.asList("0.0", "2.0"));
		column3.setDefaultValue("0.0");

		column1.setName("Column 1 - Undefined");
		column2.setName("Column 2 - Discrete");
		column3.setName("Column 3 - Continues");

		column1.setDescription("desc 1");
		column2.setDescription("desc 2");
		column3.setDescription("desc 3");

		ArrayList<IEntry> template1 = new ArrayList<IEntry>();
		template1.add(column1);
		template1.add(column2);
		template1.add(column3);

		table.setRowTemplate(template1);

		table.addRow();
		table.addRow();
		table.addRow();

		table.setName("TableComponent");
		table.setDescription("Table Component description");
		table.setId(1);
		form.addComponent(table);

		// Setup and add a data component
		DataComponent component = new DataComponent();
		component.setDescription("This will describe the DataComponent.");
		component.setId(20120516);
		component.setName("DataComponent");
		component.addEntry(entry4);
		form.addComponent(component);

		// ===========================================================================Try
		// making geometry page
		// Create a shape
		ShapeMesh geometryModel = new ShapeMesh();
		AbstractView geometryView = new AbstractView();
		ShapeController geometryShape = new ShapeController(geometryModel,
				geometryView);

		GeometryComponent geometryComponent = new GeometryComponent();
		geometryComponent.setGeometry(geometryShape);
		geometryComponent.setId(108);
		geometryComponent.setName("ICE Geometry Editor");
		geometryComponent.setDescription("Create or edit a geometry in 3D.");
		// geometryComponent.addShape(shape);
		// geometryComponent.setShapes(shapes);
		form.addComponent(geometryComponent);

		// ===== Resource Component Page ===== //
		resourceComp.setName("Resource component");
		resourceComp.setId(109);
		resourceComp
				.setDescription("This component contains the files, resources "
						+ "and data available to this plug-in.");
		// Add files from the project space to the Resource Component
		if (project != null) {
			try {
				IResource[] resources = project.members();
				// Search the project members
				for (int i = 0; i < resources.length; i++)
					// Look for files
					if (resources[i].getType() == IResource.FILE) {
						IFile file = (IFile) resources[i];
						// Create resource
						ICEResource iceResource = new ICEResource(
								new File(file.getRawLocationURI()));
						iceResource.setId(i);
						iceResource.setName("File " + i);
						iceResource.setPath(file.getLocationURI());
						// Setup some entries for testing properties
						IEntry entryClone = (IEntry) entry1.clone();
						ArrayList<IEntry> properties = new ArrayList<IEntry>();
						properties.add(entryClone);
						properties.add(entry4);
						properties.add(entry3);
						properties.add(entry2);
						properties.add(entry1);
						// Give the clone a different name so that we can check
						// changes
						entryClone.setName("File " + i + " Property");
						// Add the properties
						iceResource.setProperties(properties);
						// Add it to the component
						resourceComp.addResource(iceResource);
					}
			} catch (CoreException e) {
				// TODO Auto-generated catch block
				e.printStackTrace();
			} catch (IOException e) {
				// TODO Auto-generated catch block
				e.printStackTrace();
			}
		}

		// Add the component to the Form
		form.addComponent(resourceComp);

		// ===== TreeComposite =====//

		// Setup the parent
		parent = new TreeComposite();
		parent.setName("Parent Node");
		parent.setId(1);
		parent.setDescription("The parent");

		// Create the children
		child1 = new TreeComposite();
		child1.setName("Child Node");
		child1.setId(1);
		child1.setDescription("The first child");
		child2 = new TreeComposite();
		child2.setName("Child Node");
		child2.setId(2);
		child2.setDescription("The second child");
		child3 = new TreeComposite();
		child3.setName("Child Node");
		child3.setId(3);
		child3.setDescription("The second child");

		// Add the children to the parent
		parent.setNextChild(child1);
		parent.setNextChild(child2);

		// Add the third child to the second
		child2.setNextChild(child3);

		// Add data nodes to the children
		child1.addComponent(detailsComp1);
		child2.addComponent(detailsComp2);
		child2.addComponent(detailsComp3);
		child3.addComponent(mDetailsComp);

		// Add the TreeComposite to the Form
		form.addComponent(parent);

		return;
	}
}<|MERGE_RESOLUTION|>--- conflicted
+++ resolved
@@ -23,14 +23,10 @@
 import org.eclipse.core.resources.IProject;
 import org.eclipse.core.resources.IResource;
 import org.eclipse.core.runtime.CoreException;
-<<<<<<< HEAD
-import org.eclipse.ice.datastructures.form.AllowedValueType;
-=======
 import org.eclipse.ice.datastructures.entry.ContinuousEntry;
 import org.eclipse.ice.datastructures.entry.DiscreteEntry;
 import org.eclipse.ice.datastructures.entry.IEntry;
 import org.eclipse.ice.datastructures.entry.StringEntry;
->>>>>>> a09f2fce
 import org.eclipse.ice.datastructures.form.DataComponent;
 import org.eclipse.ice.datastructures.form.Form;
 import org.eclipse.ice.datastructures.form.GeometryComponent;
@@ -41,12 +37,9 @@
 import org.eclipse.ice.datastructures.form.TreeComposite;
 import org.eclipse.ice.datastructures.resource.ICEResource;
 import org.eclipse.ice.item.Item;
-<<<<<<< HEAD
 import org.eclipse.ice.viz.service.modeling.AbstractView;
 import org.eclipse.ice.viz.service.modeling.ShapeController;
 import org.eclipse.ice.viz.service.modeling.ShapeMesh;
-=======
->>>>>>> a09f2fce
 
 @XmlRootElement(name = "TableComponentTester")
 public class TableComponentTester extends Item {
@@ -71,8 +64,7 @@
 		ArrayList<String> masterTypeTemplate;
 		IEntry entry1, entry2, entry3, entry4;
 		ResourceComponent resourceComp = new ResourceComponent();
-		TreeComposite parent = null, child1 = null, child2 = null,
-				child3 = null;
+		TreeComposite parent = null, child1 = null, child2 = null, child3 = null;
 
 		// Create the Form
 		form = new Form();
@@ -202,12 +194,10 @@
 
 		// ===========================================================================Try
 		// making geometry page
-		// Create a shape
 		ShapeMesh geometryModel = new ShapeMesh();
 		AbstractView geometryView = new AbstractView();
 		ShapeController geometryShape = new ShapeController(geometryModel,
 				geometryView);
-
 		GeometryComponent geometryComponent = new GeometryComponent();
 		geometryComponent.setGeometry(geometryShape);
 		geometryComponent.setId(108);
@@ -233,8 +223,8 @@
 					if (resources[i].getType() == IResource.FILE) {
 						IFile file = (IFile) resources[i];
 						// Create resource
-						ICEResource iceResource = new ICEResource(
-								new File(file.getRawLocationURI()));
+						ICEResource iceResource = new ICEResource(new File(
+								file.getRawLocationURI()));
 						iceResource.setId(i);
 						iceResource.setName("File " + i);
 						iceResource.setPath(file.getLocationURI());
