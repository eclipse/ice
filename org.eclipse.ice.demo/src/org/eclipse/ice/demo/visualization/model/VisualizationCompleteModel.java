package org.eclipse.ice.demo.visualization.model;

import java.io.IOException;

import javax.xml.bind.annotation.XmlRootElement;

import org.eclipse.core.resources.IFile;
import org.eclipse.core.resources.IProject;
import org.eclipse.core.resources.ResourcesPlugin;
<<<<<<< HEAD
import org.eclipse.eavp.viz.modeling.Shape;
import org.eclipse.eavp.viz.modeling.ShapeController;
import org.eclipse.eavp.viz.modeling.base.BasicView;
=======
>>>>>>> c578c9f9
import org.eclipse.ice.datastructures.form.Form;
import org.eclipse.ice.datastructures.form.FormStatus;
import org.eclipse.ice.datastructures.form.GeometryComponent;
import org.eclipse.ice.datastructures.form.MeshComponent;
import org.eclipse.ice.datastructures.form.ResourceComponent;
import org.eclipse.ice.datastructures.resource.VizResource;
import org.eclipse.ice.io.serializable.IIOService;
import org.eclipse.ice.io.serializable.IReader;
import org.eclipse.ice.io.serializable.IWriter;
import org.eclipse.ice.item.model.Model;
import org.eclipse.january.geometry.Geometry;
import org.eclipse.january.geometry.GeometryFactory;

@XmlRootElement(name = "VisualizationCompleteModel")
public class VisualizationCompleteModel extends Model {

	// TODO:
	// These need to be filled in before using this item
	// They can be set in the setupItemInfo() method
	private String writerName;
	private String readerName;
	private String outputName;
	// End required variables

	private String exportString;
	private IIOService ioService;
	private IReader reader;
	private IWriter writer;

	/**
	 * The Constructor
	 */
	public VisualizationCompleteModel() {
		this(null);
	}

	/**
	 * The Constructor, takes an IProject reference.
	 * 
	 * @param project
	 *            The project space this Item will be in.
	 */
	public VisualizationCompleteModel(IProject project) {
		super(project);
	}

	/**
	 * Sets the name, description, and custom action name for the item.
	 */
	@Override
	protected void setupItemInfo() {
		setName("VisualizationComplete Model");
		setDescription("Specify information about VisualizationComplete");
		writerName = "VisualizationCompleteDefaultWriterName";
		readerName = "VisualizationCompleteDefaultReaderName";
		outputName = "VisualizationCompleteDefaultOutputName";
		exportString = "Export to VisualizationComplete input format";
		allowedActions.add(0, exportString);
	}

	/**
	 * Adds relevant information that specify the ui provided to the user when
	 * they create the VisualizationComplete Model Item in ICE.
	 */
	@Override
	public void setupForm() {
		form = new Form();

		// Get reference to the IOService
		// This will let us get IReader/IWriters for
		// our specific Model
		ioService = getIOService();

<<<<<<< HEAD
		/**
		 * Begin copying here.
		 */
		
		//Create the resource component
=======
		// Create the resource component
>>>>>>> c578c9f9
		ResourceComponent resourceComponent = new ResourceComponent();

		// Set the component's data members
		resourceComponent.setName("Resource Component");
		resourceComponent.setDescription("Results");
		resourceComponent.setId(1);

		// Declare the files and resources
		VizResource csvResource = null;
		VizResource visItResource = null;
		IFile csvFile = null;
		IFile visItFile = null;

		// If the file was found, create the CSV resource and add it to the
		// component
		try {

			// Open the files
			csvFile = ResourcesPlugin.getWorkspace().getRoot()
					.getProject("itemDB").getFile("fib8.csv");
			visItFile = ResourcesPlugin.getWorkspace().getRoot()
					.getProject("itemDB").getFile("tire.silo");

			// If the file was found, create the CSV resource and add it to the
			// component.
			if (csvFile.exists()) {
				csvResource = new VizResource(csvFile.getLocation().toFile());
				resourceComponent.addResource(csvResource);
			}

			// If the file was found, create the VisIt resource and add it to
			// the component
			if (visItFile.exists()) {
				visItResource = new VizResource(
						visItFile.getLocation().toFile());
				resourceComponent.addResource(visItResource);
			}
		} catch (IOException e) {
			e.printStackTrace();
		}

		// Create the geometry component
		Geometry geometryRoot = GeometryFactory.eINSTANCE.createGeometry();
		GeometryComponent geometryComponent = new GeometryComponent();
		geometryComponent.setGeometry(geometryRoot);
		geometryComponent.setName("Geometry Editor");

		// Create mesh component
		MeshComponent meshComponent = new MeshComponent();
		meshComponent.setName("Mesh Editor");

		// Add the components to the form
		form.addComponent(resourceComponent);
		form.addComponent(geometryComponent);
		form.addComponent(meshComponent);

		// Set the context on the Form
		form.setContext("visualization");
<<<<<<< HEAD
		
		/**
		 * End copying here.
		 */
		
=======

>>>>>>> c578c9f9
	}

	/**
	 * The reviewEntries method is used to ensure that the form is in an
	 * acceptable state before processing the information it contains. If the
	 * form is not ready to process it is advisable to have this method return
	 * FormStatus.InfoError.
	 * 
	 * @param preparedForm
	 *            the form to validate
	 * @return whether the form was correctly set up
	 */
	@Override
	protected FormStatus reviewEntries(Form preparedForm) {
		FormStatus retStatus = FormStatus.ReadyToProcess;

		// Here you can add code that checks the Entries in the Form
		// after the user clicks Save. If there are any errors in the
		// Entry values, return FormStatus.InfoError. Otherwise
		// return FormStatus.ReadyToProcess.

		return retStatus;
	}

	/**
	 * Use this method to process the data that has been specified in the form.
	 * 
	 * @param actionName
	 *            a string representation of the action to perform
	 * @return whether the form was processed successfully
	 */
	@Override
	public FormStatus process(String actionName) {
		FormStatus retStatus = FormStatus.ReadyToProcess;

		// This action occurs only when the default processing option is chosen
		// The default processing option is defined in the last line of the
		// setupItemInfo() method defined above.
		if (actionName == exportString) {
			IFile outputFile = project.getFile(outputName);
			writer = ioService.getWriter(writerName);
			retStatus = FormStatus.Processing;
			writer.write(form, outputFile);
			refreshProjectSpace();
			retStatus = FormStatus.Processed;
		} else {
			retStatus = super.process(actionName);
		}

		return retStatus;
	}

	/**
	 * This method is called when loading a new item either via the item
	 * creation button or through importing a file associated with this item. It
	 * is responsible for setting up the form for user interaction.
	 * 
	 * @param fileName
	 *            the file to load
	 */
	@Override
	public void loadInput(String fileName) {

		// Read in the file and set up the form
		IFile inputFile = project.getFile(fileName);
		reader = ioService.getReader(readerName);
		form = reader.read(inputFile);
		form.setName(getName());
		form.setDescription(getDescription());
		form.setId(getId());
		form.setItemID(getId());

	}
}<|MERGE_RESOLUTION|>--- conflicted
+++ resolved
@@ -7,12 +7,6 @@
 import org.eclipse.core.resources.IFile;
 import org.eclipse.core.resources.IProject;
 import org.eclipse.core.resources.ResourcesPlugin;
-<<<<<<< HEAD
-import org.eclipse.eavp.viz.modeling.Shape;
-import org.eclipse.eavp.viz.modeling.ShapeController;
-import org.eclipse.eavp.viz.modeling.base.BasicView;
-=======
->>>>>>> c578c9f9
 import org.eclipse.ice.datastructures.form.Form;
 import org.eclipse.ice.datastructures.form.FormStatus;
 import org.eclipse.ice.datastructures.form.GeometryComponent;
@@ -86,15 +80,11 @@
 		// our specific Model
 		ioService = getIOService();
 
-<<<<<<< HEAD
 		/**
 		 * Begin copying here.
 		 */
 		
 		//Create the resource component
-=======
-		// Create the resource component
->>>>>>> c578c9f9
 		ResourceComponent resourceComponent = new ResourceComponent();
 
 		// Set the component's data members
@@ -152,16 +142,10 @@
 		form.addComponent(meshComponent);
 
 		// Set the context on the Form
-		form.setContext("visualization");
-<<<<<<< HEAD
 		
 		/**
 		 * End copying here.
 		 */
-		
-=======
-
->>>>>>> c578c9f9
 	}
 
 	/**
