<?xml version="1.0" encoding="UTF-8"?>
<?pde version="3.5"?>

<product name="ICE" uid="ice.product" id="org.eclipse.platform.ide" application="org.eclipse.ui.ide.workbench" version="2.1.8.20160208" useFeatures="true" includeLaunchers="true">

   <configIni use="default">
   </configIni>

   <launcherArgs>
      <programArgs>-product org.eclipse.platform.ide --launcher.defaultAction openFile --launcher.appendVmargs -data @noDefault
      </programArgs>
      <programArgsLin>--launcher.GTK_version 2
      </programArgsLin>
      <vmArgs>-Dvisit.port=5600 -DREFRESH_BUNDLES=FALSE -Xmx2048M -XX:MaxPermSize=1024M -Dmax_download_size=52428800 -Dorg.eclipse.equinox.http.jetty.http.port=8080 -Dosgi.framework.extensions=org.eclipse.fx.osgi
      </vmArgs>
      <vmArgsLin>-Dvisit.binpath=@user.home/visit/bin
      </vmArgsLin>
      <vmArgsMac>-XstartOnFirstThread -Dorg.eclipse.swt.internal.carbon.smallFonts -Dvisit.binpath=@user.home/visit/bin
      </vmArgsMac>
      <vmArgsWin>-Dvisit.binpath=C:\PROGRA~1\LLNL\VISIT2~1.2&quot;\r&quot;
-Djava.library.path=C:\PROGRA~1\HDF_Group\HDFView\2.10.1\lib&quot;\r&quot;
      </vmArgsWin>
   </launcherArgs>

   <windowImages/>

   <splash
      location="org.eclipse.ice.client.rcp" />
   <launcher name="ICE">
      <solaris/>
      <win useIco="false">
         <bmp/>
      </win>
   </launcher>

   <vm>
   </vm>

   <license>
        <url>http://projects.eclipse.org/projects/technology.ice</url>
        <text>
   Eclipse Foundation Software User Agreement

July 1, 2014

Usage of Content

THE ECLIPSE FOUNDATION MAKES AVAILABLE SOFTWARE, DOCUMENTATION, INFORMATION AND/OR OTHER MATERIALS FOR OPEN SOURCE PROJECTS (COLLECTIVELY &amp;quot;CONTENT&amp;quot;). USE OF THE CONTENT IS GOVERNED BY THE TERMS AND CONDITIONS OF THIS AGREEMENT AND/OR THE TERMS AND CONDITIONS OF LICENSE AGREEMENTS OR NOTICES INDICATED OR REFERENCED BELOW. BY USING THE CONTENT, YOU AGREE THAT YOUR USE OF THE CONTENT IS GOVERNED BY THIS AGREEMENT AND/OR THE TERMS AND CONDITIONS OF ANY APPLICABLE LICENSE AGREEMENTS OR NOTICES INDICATED OR REFERENCED BELOW. IF YOU DO NOT AGREE TO THE TERMS AND CONDITIONS OF THIS AGREEMENT AND THE TERMS AND CONDITIONS OF ANY APPLICABLE LICENSE AGREEMENTS OR NOTICES INDICATED OR REFERENCED BELOW, THEN YOU MAY NOT USE THE CONTENT.

Applicable Licenses

Unless otherwise indicated, all Content made available by the Eclipse Foundation is provided to you under the terms and conditions of the Eclipse Public License Version 1.0 (&amp;quot;EPL&amp;quot;). A copy of the EPL is provided with this Content and is also available at http://www.eclipse.org/legal/epl-v10.html. For purposes of the EPL, &amp;quot;Program&amp;quot; will mean the Content.

Content includes, but is not limited to, source code, object code, documentation and other files maintained in the Eclipse Foundation source code repository (&amp;quot;Repository&amp;quot;) in software modules (&amp;quot;Modules&amp;quot;) and made available as downloadable archives (&amp;quot;Downloads&amp;quot;).

* Content may be structured and packaged into modules to facilitate delivering, extending, and upgrading the Content. Typical modules may include plug-ins (&amp;quot;Plug-ins&amp;quot;), plug-in fragments (&amp;quot;Fragments&amp;quot;), and features (&amp;quot;Features&amp;quot;).
* Each Plug-in or Fragment may be packaged as a sub-directory or JAR (Java ARchive) in a directory named &amp;quot;plugins&amp;quot;.
* A feature is a bundle of one or more Plug-ins and/or Fragments and associated material. Each Feature may be packaged as a sub-directory in a directory named &amp;quot;features&amp;quot;. Within a Feature, files named &amp;quot;feature.xml&amp;quot; may contain a list of the names and version numbers of the Plug-ins and/or Fragments associated with that Feature.
* Features may also include other Features (&amp;quot;Included Features&amp;quot;). Within a Feature, files named &amp;quot;feature.xml&amp;quot; may contain a list of the names and version numbers of Included Features.

The terms and conditions governing Plug-ins and Fragments should be contained in files named &amp;quot;about.html&amp;quot; (&amp;quot;Abouts&amp;quot;). The terms and conditions governing Features and Included Features should be contained in files named &amp;quot;license.html&amp;quot; (&amp;quot;Feature Licenses&amp;quot;). Abouts and Feature Licenses may be located in any directory of a Download or Module including, but not limited to the following locations:

* The top-level (root) directory
* Plug-in and Fragment directories
* Inside Plug-ins and Fragments packaged as JARs
* Sub-directories of the directory named &amp;quot;src&amp;quot; of certain Plug-ins
* Feature directories

Note: if a Feature made available by the Eclipse Foundation is installed using the Provisioning Technology (defined below), you must agree to a license (&amp;quot;Feature Update License&amp;quot;) during the installation process. If the Feature contains Included Features, the Feature Update License should either provide you with the terms and conditions governing the Included Features or inform you where you can locate them. Feature Update Licenses may be found in the &amp;quot;license&amp;quot; property of files named &amp;quot;feature.properties&amp;quot; found within a Feature. Such Abouts, Feature Licenses, and Feature Update Licenses contain the terms and conditions (or references to such terms and conditions) that govern your use of the associated Content in that directory.

THE ABOUTS, FEATURE LICENSES, AND FEATURE UPDATE LICENSES MAY REFER TO THE EPL OR OTHER LICENSE AGREEMENTS, NOTICES OR TERMS AND CONDITIONS. SOME OF THESE OTHER LICENSE AGREEMENTS MAY INCLUDE (BUT ARE NOT LIMITED TO):

* Eclipse Distribution License Version 1.0 (available at http://www.eclipse.org/licenses/edl-v1.0.html)
* Common Public License Version 1.0 (available at http://www.eclipse.org/legal/cpl-v10.html)
* Apache Software License 1.1 (available at http://www.apache.org/licenses/LICENSE)
* Apache Software License 2.0 (available at http://www.apache.org/licenses/LICENSE-2.0)
* Mozilla Public License Version 1.1 (available at http://www.mozilla.org/MPL/MPL-1.1.html)

IT IS YOUR OBLIGATION TO READ AND ACCEPT ALL SUCH TERMS AND CONDITIONS PRIOR TO USE OF THE CONTENT. If no About, Feature License, or Feature Update License is provided, please contact the Eclipse Foundation to determine what terms and conditions govern that particular Content.

Use of Provisioning Technology

The Eclipse Foundation makes available provisioning software, examples of which include, but are not limited to, p2 and the Eclipse Update Manager (&amp;quot;Provisioning Technology&amp;quot;) for the purpose of allowing users to install software, documentation, information and/or other materials (collectively &amp;quot;Installable Software&amp;quot;). This capability is provided with the intent of allowing such users to install, extend and update Eclipse-based products. Information about packaging Installable Software is available at http://eclipse.org/equinox/p2/repository_packaging.html (&amp;quot;Specification&amp;quot;).

You may use Provisioning Technology to allow other parties to install Installable Software. You shall be responsible for enabling the applicable license agreements relating to the Installable Software to be presented to, and accepted by, the users of the Provisioning Technology in accordance with the Specification. By using Provisioning Technology in such a manner and making it available in accordance with the Specification, you further acknowledge your agreement to, and the acquisition of all necessary rights to permit the following:

1. A series of actions may occur (&amp;quot;Provisioning Process&amp;quot;) in which a user may execute the Provisioning Technology on a machine (&amp;quot;Target Machine&amp;quot;) with the intent of installing, extending or updating the functionality of an Eclipse-based product.
2. During the Provisioning Process, the Provisioning Technology may cause third party Installable Software or a portion thereof to be accessed and copied to the Target Machine.
3. Pursuant to the Specification, you will provide to the user the terms and conditions that govern the use of the Installable Software (&amp;quot;Installable Software Agreement&amp;quot;) and such Installable Software Agreement shall be accessed from the Target Machine in accordance with the Specification. Such Installable Software Agreement must inform the user of the terms and conditions that govern the Installable Software and must solicit acceptance by the end user in the manner prescribed in such Installable Software Agreement. Upon such indication of agreement by the user, the provisioning Technology will complete installation of the Installable Software.

Cryptography

Content may contain encryption software. The country in which you are currently may have restrictions on the import, possession, and use, and/or re-export to another country, of encryption software. BEFORE using any encryption software, please check the country&amp;apos;s laws, regulations and policies concerning the import, possession, or use, and re-export of encryption software, to see if this is permitted.

<<<<<<< HEAD
Java and all Java-based trademarks are trademarks of Oracle Corporation in the United States, or countries, or both.
         </text>
   </license>

   <plugins>
   </plugins>

   <features>
      <feature id="org.eclipse.emf.ecore"/>
      <feature id="org.eclipse.emf.common"/>
      <feature id="org.eclipse.e4.rcp"/>
      <feature id="org.eclipse.equinox.p2.extras.feature"/>
      <feature id="org.eclipse.equinox.p2.core.feature"/>
      <feature id="org.eclipse.equinox.p2.rcp.feature"/>
      <feature id="org.eclipse.ecf.filetransfer.httpclient4.feature"/>
      <feature id="org.eclipse.ecf.filetransfer.feature"/>
      <feature id="org.eclipse.ecf.core.ssl.feature"/>
      <feature id="org.eclipse.ecf.filetransfer.httpclient4.ssl.feature"/>
      <feature id="org.eclipse.ecf.filetransfer.ssl.feature"/>
      <feature id="org.eclipse.ecf.core.feature"/>
      <feature id="org.eclipse.rcp"/>
      <feature id="org.eclipse.platform"/>
      <feature id="org.eclipse.equinox.p2.discovery.feature"/>
      <feature id="org.eclipse.equinox.p2.user.ui"/>
      <feature id="org.eclipse.equinox.server.p2"/>
      <feature id="org.eclipse.help"/>
      <feature id="org.eclipse.cdt"/>
      <feature id="org.eclipse.jdt"/>
      <feature id="org.eclipse.cdt.autotools"/>
      <feature id="org.eclipse.cdt.gnu.dsf"/>
      <feature id="org.eclipse.cdt.gnu.build"/>
      <feature id="org.eclipse.cdt.platform"/>
      <feature id="org.eclipse.cdt.native"/>
      <feature id="org.eclipse.cdt.gnu.debug"/>
      <feature id="org.eclipse.cdt.gdb"/>
      <feature id="org.eclipse.ease.feature"/>
      <feature id="org.eclipse.ease.javascript.feature"/>
      <feature id="org.eclipse.ease.modules.charting.feature"/>
      <feature id="org.eclipse.ease.modules.feature"/>
      <feature id="org.eclipse.ease.modules.team.svn.feature"/>
      <feature id="org.eclipse.ease.python.feature"/>
      <feature id="org.eclipse.ease.ui.feature"/>
      <feature id="org.eclipse.epp.mpc"/>
      <feature id="org.eclipse.remote"/>
      <feature id="org.eclipse.pde"/>
      <feature id="org.eclipse.wst.common_core.feature"/>
      <feature id="org.eclipse.wst.common_ui.feature"/>
      <feature id="org.eclipse.wst.jsdt.feature"/>
      <feature id="org.eclipse.wst.server_core.feature"/>
      <feature id="org.eclipse.wst.server_ui.feature"/>
      <feature id="org.eclipse.wst.server_userdoc.feature"/>
      <feature id="org.eclipse.wst.web_core.feature"/>
      <feature id="org.eclipse.wst.web_ui.feature"/>
      <feature id="org.eclipse.wst.web_userdoc.feature"/>
      <feature id="org.eclipse.wst.xml.xpath2.processor.feature"/>
      <feature id="org.eclipse.wst.xml_core.feature"/>
      <feature id="org.eclipse.wst.xml_ui.feature"/>
      <feature id="org.eclipse.wst.xml_userdoc.feature"/>
      <feature id="org.eclipse.wst.xsl.feature"/>
      <feature id="org.eclipse.ptp"/>
      <feature id="org.eclipse.ptp.core"/>
      <feature id="org.eclipse.ptp.debug.sdm"/>
      <feature id="org.eclipse.ptp.etfw"/>
      <feature id="org.eclipse.ptp.etfw.feedback.perfsuite"/>
      <feature id="org.eclipse.ptp.etfw.tau"/>
      <feature id="org.eclipse.ptp.etfw.tau.fortran"/>
      <feature id="org.eclipse.ptp.fortran"/>
      <feature id="org.eclipse.ptp.gem"/>
      <feature id="org.eclipse.ptp.pldt"/>
      <feature id="org.eclipse.ptp.pldt.fortran"/>
      <feature id="org.eclipse.ptp.pldt.upc"/>
      <feature id="org.eclipse.ptp.rdt.sync"/>
      <feature id="org.eclipse.ptp.rdt.sync.cdt"/>
      <feature id="org.eclipse.ptp.rdt.sync.fortran"/>
      <feature id="org.eclipse.ptp.remote"/>
      <feature id="org.eclipse.ptp.remote.terminal"/>
      <feature id="org.eclipse.ptp.rm.ibm.ll"/>
      <feature id="org.eclipse.ptp.rm.ibm.pe"/>
      <feature id="org.eclipse.ptp.rm.ibm.platform.lsf"/>
      <feature id="org.eclipse.ptp.rm.jaxb.contrib"/>
      <feature id="org.eclipse.ptp.rm.slurm"/>
      <feature id="org.eclipse.ice"/>
      <feature id="org.eclipse.cdt.bupc"/>
      <feature id="org.eclipse.cdt.core.lrparser.feature"/>
      <feature id="org.eclipse.cdt.core.parser.upc.feature"/>
      <feature id="org.eclipse.cdt.gdb.source"/>
      <feature id="org.eclipse.cdt.gnu.build.source"/>
      <feature id="org.eclipse.cdt.gnu.debug.source"/>
      <feature id="org.eclipse.cdt.gnu.dsf.source"/>
      <feature id="org.eclipse.cdt.gnu.multicorevisualizer"/>
      <feature id="org.eclipse.cdt.managedbuilder.llvm"/>
      <feature id="org.eclipse.cdt.msw"/>
      <feature id="org.eclipse.cdt.native.source"/>
      <feature id="org.eclipse.cdt.platform.source"/>
      <feature id="org.eclipse.cdt.qt"/>
      <feature id="org.eclipse.cdt.sdk"/>
      <feature id="org.eclipse.cdt.testsrunner.feature"/>
      <feature id="org.eclipse.cdt.xlc.feature"/>
      <feature id="org.eclipse.linuxtools.cdt.libhover.feature"/>
      <feature id="org.eclipse.dltk.core"/>
      <feature id="org.eclipse.dltk.core.index"/>
      <feature id="org.eclipse.dltk.itcl"/>
      <feature id="org.eclipse.dltk.ruby"/>
      <feature id="org.eclipse.dltk.tcl"/>
      <feature id="org.eclipse.dltk.xotcl"/>
      <feature id="org.eclipse.recommenders.rcp.feature"/>
      <feature id="org.eclipse.mylyn.bugzilla_feature"/>
      <feature id="org.eclipse.mylyn.commons"/>
      <feature id="org.eclipse.mylyn.commons.identity"/>
      <feature id="org.eclipse.mylyn.commons.notifications"/>
      <feature id="org.eclipse.mylyn.commons.repositories"/>
      <feature id="org.eclipse.mylyn.context_feature"/>
      <feature id="org.eclipse.mylyn.discovery"/>
      <feature id="org.eclipse.mylyn.github.feature"/>
      <feature id="org.eclipse.mylyn.ide_feature"/>
      <feature id="org.eclipse.mylyn.java_feature"/>
      <feature id="org.eclipse.mylyn.monitor"/>
      <feature id="org.eclipse.mylyn.pde_feature"/>
      <feature id="org.eclipse.mylyn.tasks.ide"/>
      <feature id="org.eclipse.mylyn.team_feature"/>
      <feature id="org.eclipse.mylyn.wikitext_feature"/>
      <feature id="org.eclipse.mylyn_feature"/>
      <feature id="org.eclipse.egit"/>
      <feature id="org.eclipse.aether.maven.feature"/>
      <feature id="org.eclipse.photran.xlf"/>
      <feature id="org.eclipse.tm.terminal.view.feature"/>
      <feature id="org.eclipse.aether.feature"/>
      <feature id="org.eclipse.aether.transport.file.feature"/>
      <feature id="org.eclipse.jgit"/>
      <feature id="org.eclipse.aether.connector.basic.feature"/>
      <feature id="org.eclipse.tm.terminal.connector.remote.feature"/>
      <feature id="org.eclipse.photran"/>
      <feature id="org.eclipse.photran.intel"/>
      <feature id="org.eclipse.aether.transport.http.feature"/>
      <feature id="org.eclipse.tm.terminal.control.feature"/>
      <feature id="org.eclipse.m2e.feature"/>
      <feature id="org.eclipse.swtbot"/>
      <feature id="org.eclipse.swtbot.eclipse"/>
      <feature id="org.eclipse.swtbot.eclipse.gef"/>
      <feature id="org.eclipse.swtbot.eclipse.test.junit"/>
      <feature id="org.eclipse.swtbot.forms"/>
      <feature id="org.eclipse.swtbot.generator.feature"/>
      <feature id="org.eclipse.swtbot.ide"/>
      <feature id="org.eclipse.nebula.visualization.feature"/>
      <feature id="org.eclipse.nebula.widgets.nattable.core.feature"/>
      <feature id="org.eclipse.nebula.widgets.nattable.extension.glazedlists.feature"/>
      <feature id="org.eclipse.nebula.widgets.nattable.extension.poi.feature"/>
      <feature id="org.eclipse.sdk"/>
      <feature id="org.eclipse.gef"/>
      <feature id="org.eclipse.gef.sdk"/>
      <feature id="org.eclipse.equinox.compendium.sdk"/>
      <feature id="org.eclipse.equinox.core.feature"/>
      <feature id="org.eclipse.equinox.executable"/>
      <feature id="org.eclipse.equinox.sdk"/>
      <feature id="org.eclipse.equinox.server.core"/>
      <feature id="org.eclipse.equinox.server.jetty"/>
      <feature id="org.eclipse.equinox.serverside.sdk"/>
      <feature id="org.eclipse.equinox.weaving.sdk"/>
      <feature id="org.eclipse.equinox.core.sdk"/>
      <feature id="org.eclipse.emf.common.ui"/>
      <feature id="org.eclipse.emf.ecore.edit"/>
      <feature id="org.eclipse.emf.ecore.editor"/>
      <feature id="org.eclipse.draw2d"/>
      <feature id="org.eclipse.draw2d.sdk"/>
      <feature id="org.eclipse.e4.core.tools.feature"/>
      <feature id="org.eclipse.fx.runtime.min.feature" version="2.1.0.201508240501"/>
   </features>

   <configurations>
      <plugin id="org.eclipse.core.runtime" autoStart="true" startLevel="0" />
      <plugin id="org.eclipse.e4.ui.workbench.addons.swt" autoStart="true" startLevel="0" />
      <plugin id="org.eclipse.equinox.common" autoStart="true" startLevel="2" />
      <plugin id="org.eclipse.equinox.ds" autoStart="true" startLevel="2" />
      <plugin id="org.eclipse.equinox.event" autoStart="true" startLevel="0" />
      <plugin id="org.eclipse.equinox.http.jetty" autoStart="true" startLevel="0" />
      <plugin id="org.eclipse.equinox.p2.reconciler.dropins" autoStart="true" startLevel="0" />
      <plugin id="org.eclipse.equinox.simpleconfigurator" autoStart="true" startLevel="1" />
      <plugin id="org.eclipse.equinox.util" autoStart="true" startLevel="0" />
      <plugin id="org.eclipse.ice.caebat.batml" autoStart="true" startLevel="0" />
      <plugin id="org.eclipse.ice.client.rcp" autoStart="true" startLevel="0" />
      <plugin id="org.eclipse.ice.client.widgets" autoStart="true" startLevel="0" />
      <plugin id="org.eclipse.ice.datastructures" autoStart="true" startLevel="0" />
      <plugin id="org.eclipse.ice.dependencies" autoStart="true" startLevel="0" />
      <plugin id="org.eclipse.ice.developer" autoStart="true" startLevel="0" />
      <plugin id="org.eclipse.ice.developer.moose" autoStart="true" startLevel="0" />
      <plugin id="org.eclipse.ice.io" autoStart="true" startLevel="0" />
      <plugin id="org.eclipse.ice.item" autoStart="true" startLevel="0" />
      <plugin id="org.eclipse.ice.materials" autoStart="true" startLevel="0" />
      <plugin id="org.eclipse.ice.materials.ui" autoStart="true" startLevel="0" />
      <plugin id="org.eclipse.ice.mesh" autoStart="true" startLevel="0" />
      <plugin id="org.eclipse.ice.nek5000" autoStart="true" startLevel="0" />
      <plugin id="org.eclipse.ice.proteus" autoStart="true" startLevel="0" />
      <plugin id="org.eclipse.ice.reactor.plant" autoStart="true" startLevel="0" />
      <plugin id="org.eclipse.ice.reflectivity" autoStart="true" startLevel="0" />
      <plugin id="org.eclipse.ice.vibe" autoStart="true" startLevel="0" />
      <plugin id="org.eclipse.ice.viz" autoStart="true" startLevel="0" />
      <plugin id="org.eclipse.ice.viz.service" autoStart="true" startLevel="0" />
      <plugin id="org.eclipse.ice.viz.service.geometry" autoStart="true" startLevel="0" />
      <plugin id="org.eclipse.ice.viz.service.javafx.geometry" autoStart="true" startLevel="0" />
      <plugin id="org.eclipse.ice.viz.service.javafx.mesh" autoStart="true" startLevel="0" />
      <plugin id="org.eclipse.ice.viz.service.paraview" autoStart="true" startLevel="0" />
      <plugin id="org.eclipse.ice.viz.service.paraview.web" autoStart="true" startLevel="0" />
      <plugin id="org.eclipse.ice.viz.service.visit" autoStart="true" startLevel="0" />
      <plugin id="org.eclipse.osgi" autoStart="true" startLevel="-1" />
      <plugin id="org.eclipse.platform" autoStart="true" startLevel="0" />
      <plugin id="org.eclipse.ui.forms" autoStart="true" startLevel="0" />
      <plugin id="org.eclipse.ui.ide.application" autoStart="false" startLevel="0" />
      <plugin id="org.eclipse.ui.intro" autoStart="true" startLevel="0" />
      <plugin id="org.eclipse.update.configurator" autoStart="true" startLevel="3" />
      <property name="eclipse.p2.data.area" value="@config.dir/../p2" />
      <property name="eclipse.p2.profile" value="epp.package.rcp" />
      <property name="osgi.instance.area.default" value="@user.home/Documents/workspace" />
   </configurations>

   <preferencesInfo>
      <targetfile overwrite="false"/>
   </preferencesInfo>

   <cssInfo>
   </cssInfo>

=======
Java and all Java-based trademarks are trademarks of Oracle Corporation in the United States, or countries, or both.
         </text>
   </license>

   <plugins>
   </plugins>

   <features>
      <feature id="org.eclipse.emf.ecore"/>
      <feature id="org.eclipse.emf.common"/>
      <feature id="org.eclipse.e4.rcp"/>
      <feature id="org.eclipse.equinox.p2.extras.feature"/>
      <feature id="org.eclipse.equinox.p2.core.feature"/>
      <feature id="org.eclipse.equinox.p2.rcp.feature"/>
      <feature id="org.eclipse.ecf.filetransfer.httpclient4.feature"/>
      <feature id="org.eclipse.ecf.filetransfer.feature"/>
      <feature id="org.eclipse.ecf.core.ssl.feature"/>
      <feature id="org.eclipse.ecf.filetransfer.httpclient4.ssl.feature"/>
      <feature id="org.eclipse.ecf.filetransfer.ssl.feature"/>
      <feature id="org.eclipse.ecf.core.feature"/>
      <feature id="org.eclipse.rcp"/>
      <feature id="org.eclipse.platform"/>
      <feature id="org.eclipse.equinox.p2.discovery.feature"/>
      <feature id="org.eclipse.equinox.p2.user.ui"/>
      <feature id="org.eclipse.equinox.server.p2"/>
      <feature id="org.eclipse.help"/>
      <feature id="org.eclipse.cdt"/>
      <feature id="org.eclipse.jdt"/>
      <feature id="org.eclipse.cdt.autotools"/>
      <feature id="org.eclipse.cdt.gnu.dsf"/>
      <feature id="org.eclipse.cdt.gnu.build"/>
      <feature id="org.eclipse.cdt.platform"/>
      <feature id="org.eclipse.cdt.native"/>
      <feature id="org.eclipse.cdt.gnu.debug"/>
      <feature id="org.eclipse.cdt.gdb"/>
      <feature id="org.eclipse.ease.feature"/>
      <feature id="org.eclipse.ease.javascript.feature"/>
      <feature id="org.eclipse.ease.modules.charting.feature"/>
      <feature id="org.eclipse.ease.modules.feature"/>
      <feature id="org.eclipse.ease.modules.team.svn.feature"/>
      <feature id="org.eclipse.ease.python.feature"/>
      <feature id="org.eclipse.ease.ui.feature"/>
      <feature id="org.eclipse.epp.mpc"/>
      <feature id="org.eclipse.remote"/>
      <feature id="org.eclipse.pde"/>
      <feature id="org.eclipse.wst.common_core.feature"/>
      <feature id="org.eclipse.wst.common_ui.feature"/>
      <feature id="org.eclipse.wst.jsdt.feature"/>
      <feature id="org.eclipse.wst.server_core.feature"/>
      <feature id="org.eclipse.wst.server_ui.feature"/>
      <feature id="org.eclipse.wst.server_userdoc.feature"/>
      <feature id="org.eclipse.wst.web_core.feature"/>
      <feature id="org.eclipse.wst.web_ui.feature"/>
      <feature id="org.eclipse.wst.web_userdoc.feature"/>
      <feature id="org.eclipse.wst.xml.xpath2.processor.feature"/>
      <feature id="org.eclipse.wst.xml_core.feature"/>
      <feature id="org.eclipse.wst.xml_ui.feature"/>
      <feature id="org.eclipse.wst.xml_userdoc.feature"/>
      <feature id="org.eclipse.wst.xsl.feature"/>
      <feature id="org.eclipse.ptp"/>
      <feature id="org.eclipse.ptp.core"/>
      <feature id="org.eclipse.ptp.debug.sdm"/>
      <feature id="org.eclipse.ptp.etfw"/>
      <feature id="org.eclipse.ptp.etfw.feedback.perfsuite"/>
      <feature id="org.eclipse.ptp.etfw.tau"/>
      <feature id="org.eclipse.ptp.etfw.tau.fortran"/>
      <feature id="org.eclipse.ptp.fortran"/>
      <feature id="org.eclipse.ptp.gem"/>
      <feature id="org.eclipse.ptp.pldt"/>
      <feature id="org.eclipse.ptp.pldt.fortran"/>
      <feature id="org.eclipse.ptp.pldt.upc"/>
      <feature id="org.eclipse.ptp.rdt.sync"/>
      <feature id="org.eclipse.ptp.rdt.sync.cdt"/>
      <feature id="org.eclipse.ptp.rdt.sync.fortran"/>
      <feature id="org.eclipse.ptp.remote"/>
      <feature id="org.eclipse.ptp.remote.terminal"/>
      <feature id="org.eclipse.ptp.rm.ibm.ll"/>
      <feature id="org.eclipse.ptp.rm.ibm.pe"/>
      <feature id="org.eclipse.ptp.rm.ibm.platform.lsf"/>
      <feature id="org.eclipse.ptp.rm.jaxb.contrib"/>
      <feature id="org.eclipse.ptp.rm.slurm"/>
      <feature id="org.eclipse.ice"/>
      <feature id="org.eclipse.cdt.bupc"/>
      <feature id="org.eclipse.cdt.core.lrparser.feature"/>
      <feature id="org.eclipse.cdt.core.parser.upc.feature"/>
      <feature id="org.eclipse.cdt.gdb.source"/>
      <feature id="org.eclipse.cdt.gnu.build.source"/>
      <feature id="org.eclipse.cdt.gnu.debug.source"/>
      <feature id="org.eclipse.cdt.gnu.dsf.source"/>
      <feature id="org.eclipse.cdt.gnu.multicorevisualizer"/>
      <feature id="org.eclipse.cdt.managedbuilder.llvm"/>
      <feature id="org.eclipse.cdt.msw"/>
      <feature id="org.eclipse.cdt.native.source"/>
      <feature id="org.eclipse.cdt.platform.source"/>
      <feature id="org.eclipse.cdt.qt"/>
      <feature id="org.eclipse.cdt.sdk"/>
      <feature id="org.eclipse.cdt.testsrunner.feature"/>
      <feature id="org.eclipse.cdt.xlc.feature"/>
      <feature id="org.eclipse.linuxtools.cdt.libhover.feature"/>
      <feature id="org.eclipse.dltk.core"/>
      <feature id="org.eclipse.dltk.core.index"/>
      <feature id="org.eclipse.dltk.itcl"/>
      <feature id="org.eclipse.dltk.ruby"/>
      <feature id="org.eclipse.dltk.tcl"/>
      <feature id="org.eclipse.dltk.xotcl"/>
      <feature id="org.eclipse.recommenders.rcp.feature"/>
      <feature id="org.eclipse.mylyn.bugzilla_feature"/>
      <feature id="org.eclipse.mylyn.commons"/>
      <feature id="org.eclipse.mylyn.commons.identity"/>
      <feature id="org.eclipse.mylyn.commons.notifications"/>
      <feature id="org.eclipse.mylyn.commons.repositories"/>
      <feature id="org.eclipse.mylyn.context_feature"/>
      <feature id="org.eclipse.mylyn.discovery"/>
      <feature id="org.eclipse.mylyn.github.feature"/>
      <feature id="org.eclipse.mylyn.ide_feature"/>
      <feature id="org.eclipse.mylyn.java_feature"/>
      <feature id="org.eclipse.mylyn.monitor"/>
      <feature id="org.eclipse.mylyn.pde_feature"/>
      <feature id="org.eclipse.mylyn.tasks.ide"/>
      <feature id="org.eclipse.mylyn.team_feature"/>
      <feature id="org.eclipse.mylyn.wikitext_feature"/>
      <feature id="org.eclipse.mylyn_feature"/>
      <feature id="org.eclipse.egit"/>
      <feature id="org.eclipse.aether.maven.feature"/>
      <feature id="org.eclipse.photran.xlf"/>
      <feature id="org.eclipse.tm.terminal.view.feature"/>
      <feature id="org.eclipse.aether.feature"/>
      <feature id="org.eclipse.aether.transport.file.feature"/>
      <feature id="org.eclipse.jgit"/>
      <feature id="org.eclipse.aether.connector.basic.feature"/>
      <feature id="org.eclipse.tm.terminal.connector.remote.feature"/>
      <feature id="org.eclipse.photran"/>
      <feature id="org.eclipse.photran.intel"/>
      <feature id="org.eclipse.aether.transport.http.feature"/>
      <feature id="org.eclipse.tm.terminal.control.feature"/>
      <feature id="org.eclipse.m2e.feature"/>
      <feature id="org.eclipse.swtbot"/>
      <feature id="org.eclipse.swtbot.eclipse"/>
      <feature id="org.eclipse.swtbot.eclipse.gef"/>
      <feature id="org.eclipse.swtbot.eclipse.test.junit"/>
      <feature id="org.eclipse.swtbot.forms"/>
      <feature id="org.eclipse.swtbot.generator.feature"/>
      <feature id="org.eclipse.swtbot.ide"/>
      <feature id="org.eclipse.nebula.visualization.feature"/>
      <feature id="org.eclipse.nebula.widgets.nattable.core.feature"/>
      <feature id="org.eclipse.nebula.widgets.nattable.extension.glazedlists.feature"/>
      <feature id="org.eclipse.nebula.widgets.nattable.extension.poi.feature"/>
      <feature id="org.eclipse.sdk"/>
      <feature id="org.eclipse.gef"/>
      <feature id="org.eclipse.gef.sdk"/>
      <feature id="org.eclipse.equinox.compendium.sdk"/>
      <feature id="org.eclipse.equinox.core.feature"/>
      <feature id="org.eclipse.equinox.executable"/>
      <feature id="org.eclipse.equinox.sdk"/>
      <feature id="org.eclipse.equinox.server.core"/>
      <feature id="org.eclipse.equinox.server.jetty"/>
      <feature id="org.eclipse.equinox.serverside.sdk"/>
      <feature id="org.eclipse.equinox.weaving.sdk"/>
      <feature id="org.eclipse.equinox.core.sdk"/>
      <feature id="org.eclipse.emf.common.ui"/>
      <feature id="org.eclipse.emf.ecore.edit"/>
      <feature id="org.eclipse.emf.ecore.editor"/>
      <feature id="org.eclipse.draw2d"/>
      <feature id="org.eclipse.draw2d.sdk"/>
      <feature id="org.eclipse.e4.core.tools.feature"/>
      <feature id="org.eclipse.fx.runtime.min.feature" version="2.1.0.201508240501"/>
   </features>

   <configurations>
      <plugin id="org.eclipse.core.runtime" autoStart="true" startLevel="0" />
      <plugin id="org.eclipse.e4.ui.workbench.addons.swt" autoStart="true" startLevel="0" />
      <plugin id="org.eclipse.equinox.common" autoStart="true" startLevel="2" />
      <plugin id="org.eclipse.equinox.ds" autoStart="true" startLevel="2" />
      <plugin id="org.eclipse.equinox.event" autoStart="true" startLevel="0" />
      <plugin id="org.eclipse.equinox.http.jetty" autoStart="true" startLevel="0" />
      <plugin id="org.eclipse.equinox.p2.reconciler.dropins" autoStart="true" startLevel="0" />
      <plugin id="org.eclipse.equinox.simpleconfigurator" autoStart="true" startLevel="1" />
      <plugin id="org.eclipse.equinox.util" autoStart="true" startLevel="0" />
      <plugin id="org.eclipse.ice.caebat.batml" autoStart="true" startLevel="0" />
      <plugin id="org.eclipse.ice.client.rcp" autoStart="true" startLevel="0" />
      <plugin id="org.eclipse.ice.client.widgets" autoStart="true" startLevel="0" />
      <plugin id="org.eclipse.ice.datastructures" autoStart="true" startLevel="0" />
      <plugin id="org.eclipse.ice.developer" autoStart="true" startLevel="0" />
      <plugin id="org.eclipse.ice.developer.moose" autoStart="true" startLevel="0" />
      <plugin id="org.eclipse.ice.io" autoStart="true" startLevel="0" />
      <plugin id="org.eclipse.ice.item" autoStart="true" startLevel="0" />
      <plugin id="org.eclipse.ice.materials" autoStart="true" startLevel="0" />
      <plugin id="org.eclipse.ice.materials.ui" autoStart="true" startLevel="0" />
      <plugin id="org.eclipse.ice.mesh" autoStart="true" startLevel="0" />
      <plugin id="org.eclipse.ice.nek5000" autoStart="true" startLevel="0" />
      <plugin id="org.eclipse.ice.proteus" autoStart="true" startLevel="0" />
      <plugin id="org.eclipse.ice.reactor.plant" autoStart="true" startLevel="0" />
      <plugin id="org.eclipse.ice.reflectivity" autoStart="true" startLevel="0" />
      <plugin id="org.eclipse.ice.vibe" autoStart="true" startLevel="0" />
      <plugin id="org.eclipse.ice.viz" autoStart="true" startLevel="0" />
      <plugin id="org.eclipse.ice.viz.service" autoStart="true" startLevel="0" />
      <plugin id="org.eclipse.ice.viz.service.geometry" autoStart="true" startLevel="0" />
      <plugin id="org.eclipse.ice.viz.service.javafx.geometry" autoStart="true" startLevel="0" />
      <plugin id="org.eclipse.ice.viz.service.javafx.mesh" autoStart="true" startLevel="0" />
      <plugin id="org.eclipse.ice.viz.service.paraview" autoStart="true" startLevel="0" />
      <plugin id="org.eclipse.ice.viz.service.paraview.web" autoStart="true" startLevel="0" />
      <plugin id="org.eclipse.ice.viz.service.visit" autoStart="true" startLevel="0" />
      <plugin id="org.eclipse.osgi" autoStart="true" startLevel="-1" />
      <plugin id="org.eclipse.platform" autoStart="true" startLevel="0" />
      <plugin id="org.eclipse.ui.forms" autoStart="true" startLevel="0" />
      <plugin id="org.eclipse.ui.ide.application" autoStart="false" startLevel="0" />
      <plugin id="org.eclipse.ui.intro" autoStart="true" startLevel="0" />
      <plugin id="org.eclipse.update.configurator" autoStart="true" startLevel="3" />
      <property name="eclipse.p2.data.area" value="@config.dir/../p2" />
      <property name="eclipse.p2.profile" value="epp.package.rcp" />
      <property name="osgi.instance.area.default" value="@user.home/Documents/workspace" />
   </configurations>

   <preferencesInfo>
      <targetfile overwrite="false"/>
   </preferencesInfo>

   <cssInfo>
   </cssInfo>

>>>>>>> 3476f683
</product><|MERGE_RESOLUTION|>--- conflicted
+++ resolved
@@ -92,7 +92,6 @@
 
 Content may contain encryption software. The country in which you are currently may have restrictions on the import, possession, and use, and/or re-export to another country, of encryption software. BEFORE using any encryption software, please check the country&amp;apos;s laws, regulations and policies concerning the import, possession, or use, and re-export of encryption software, to see if this is permitted.
 
-<<<<<<< HEAD
 Java and all Java-based trademarks are trademarks of Oracle Corporation in the United States, or countries, or both.
          </text>
    </license>
@@ -275,7 +274,6 @@
       <plugin id="org.eclipse.ice.client.rcp" autoStart="true" startLevel="0" />
       <plugin id="org.eclipse.ice.client.widgets" autoStart="true" startLevel="0" />
       <plugin id="org.eclipse.ice.datastructures" autoStart="true" startLevel="0" />
-      <plugin id="org.eclipse.ice.dependencies" autoStart="true" startLevel="0" />
       <plugin id="org.eclipse.ice.developer" autoStart="true" startLevel="0" />
       <plugin id="org.eclipse.ice.developer.moose" autoStart="true" startLevel="0" />
       <plugin id="org.eclipse.ice.io" autoStart="true" startLevel="0" />
@@ -313,227 +311,4 @@
 
    <cssInfo>
    </cssInfo>
-
-=======
-Java and all Java-based trademarks are trademarks of Oracle Corporation in the United States, or countries, or both.
-         </text>
-   </license>
-
-   <plugins>
-   </plugins>
-
-   <features>
-      <feature id="org.eclipse.emf.ecore"/>
-      <feature id="org.eclipse.emf.common"/>
-      <feature id="org.eclipse.e4.rcp"/>
-      <feature id="org.eclipse.equinox.p2.extras.feature"/>
-      <feature id="org.eclipse.equinox.p2.core.feature"/>
-      <feature id="org.eclipse.equinox.p2.rcp.feature"/>
-      <feature id="org.eclipse.ecf.filetransfer.httpclient4.feature"/>
-      <feature id="org.eclipse.ecf.filetransfer.feature"/>
-      <feature id="org.eclipse.ecf.core.ssl.feature"/>
-      <feature id="org.eclipse.ecf.filetransfer.httpclient4.ssl.feature"/>
-      <feature id="org.eclipse.ecf.filetransfer.ssl.feature"/>
-      <feature id="org.eclipse.ecf.core.feature"/>
-      <feature id="org.eclipse.rcp"/>
-      <feature id="org.eclipse.platform"/>
-      <feature id="org.eclipse.equinox.p2.discovery.feature"/>
-      <feature id="org.eclipse.equinox.p2.user.ui"/>
-      <feature id="org.eclipse.equinox.server.p2"/>
-      <feature id="org.eclipse.help"/>
-      <feature id="org.eclipse.cdt"/>
-      <feature id="org.eclipse.jdt"/>
-      <feature id="org.eclipse.cdt.autotools"/>
-      <feature id="org.eclipse.cdt.gnu.dsf"/>
-      <feature id="org.eclipse.cdt.gnu.build"/>
-      <feature id="org.eclipse.cdt.platform"/>
-      <feature id="org.eclipse.cdt.native"/>
-      <feature id="org.eclipse.cdt.gnu.debug"/>
-      <feature id="org.eclipse.cdt.gdb"/>
-      <feature id="org.eclipse.ease.feature"/>
-      <feature id="org.eclipse.ease.javascript.feature"/>
-      <feature id="org.eclipse.ease.modules.charting.feature"/>
-      <feature id="org.eclipse.ease.modules.feature"/>
-      <feature id="org.eclipse.ease.modules.team.svn.feature"/>
-      <feature id="org.eclipse.ease.python.feature"/>
-      <feature id="org.eclipse.ease.ui.feature"/>
-      <feature id="org.eclipse.epp.mpc"/>
-      <feature id="org.eclipse.remote"/>
-      <feature id="org.eclipse.pde"/>
-      <feature id="org.eclipse.wst.common_core.feature"/>
-      <feature id="org.eclipse.wst.common_ui.feature"/>
-      <feature id="org.eclipse.wst.jsdt.feature"/>
-      <feature id="org.eclipse.wst.server_core.feature"/>
-      <feature id="org.eclipse.wst.server_ui.feature"/>
-      <feature id="org.eclipse.wst.server_userdoc.feature"/>
-      <feature id="org.eclipse.wst.web_core.feature"/>
-      <feature id="org.eclipse.wst.web_ui.feature"/>
-      <feature id="org.eclipse.wst.web_userdoc.feature"/>
-      <feature id="org.eclipse.wst.xml.xpath2.processor.feature"/>
-      <feature id="org.eclipse.wst.xml_core.feature"/>
-      <feature id="org.eclipse.wst.xml_ui.feature"/>
-      <feature id="org.eclipse.wst.xml_userdoc.feature"/>
-      <feature id="org.eclipse.wst.xsl.feature"/>
-      <feature id="org.eclipse.ptp"/>
-      <feature id="org.eclipse.ptp.core"/>
-      <feature id="org.eclipse.ptp.debug.sdm"/>
-      <feature id="org.eclipse.ptp.etfw"/>
-      <feature id="org.eclipse.ptp.etfw.feedback.perfsuite"/>
-      <feature id="org.eclipse.ptp.etfw.tau"/>
-      <feature id="org.eclipse.ptp.etfw.tau.fortran"/>
-      <feature id="org.eclipse.ptp.fortran"/>
-      <feature id="org.eclipse.ptp.gem"/>
-      <feature id="org.eclipse.ptp.pldt"/>
-      <feature id="org.eclipse.ptp.pldt.fortran"/>
-      <feature id="org.eclipse.ptp.pldt.upc"/>
-      <feature id="org.eclipse.ptp.rdt.sync"/>
-      <feature id="org.eclipse.ptp.rdt.sync.cdt"/>
-      <feature id="org.eclipse.ptp.rdt.sync.fortran"/>
-      <feature id="org.eclipse.ptp.remote"/>
-      <feature id="org.eclipse.ptp.remote.terminal"/>
-      <feature id="org.eclipse.ptp.rm.ibm.ll"/>
-      <feature id="org.eclipse.ptp.rm.ibm.pe"/>
-      <feature id="org.eclipse.ptp.rm.ibm.platform.lsf"/>
-      <feature id="org.eclipse.ptp.rm.jaxb.contrib"/>
-      <feature id="org.eclipse.ptp.rm.slurm"/>
-      <feature id="org.eclipse.ice"/>
-      <feature id="org.eclipse.cdt.bupc"/>
-      <feature id="org.eclipse.cdt.core.lrparser.feature"/>
-      <feature id="org.eclipse.cdt.core.parser.upc.feature"/>
-      <feature id="org.eclipse.cdt.gdb.source"/>
-      <feature id="org.eclipse.cdt.gnu.build.source"/>
-      <feature id="org.eclipse.cdt.gnu.debug.source"/>
-      <feature id="org.eclipse.cdt.gnu.dsf.source"/>
-      <feature id="org.eclipse.cdt.gnu.multicorevisualizer"/>
-      <feature id="org.eclipse.cdt.managedbuilder.llvm"/>
-      <feature id="org.eclipse.cdt.msw"/>
-      <feature id="org.eclipse.cdt.native.source"/>
-      <feature id="org.eclipse.cdt.platform.source"/>
-      <feature id="org.eclipse.cdt.qt"/>
-      <feature id="org.eclipse.cdt.sdk"/>
-      <feature id="org.eclipse.cdt.testsrunner.feature"/>
-      <feature id="org.eclipse.cdt.xlc.feature"/>
-      <feature id="org.eclipse.linuxtools.cdt.libhover.feature"/>
-      <feature id="org.eclipse.dltk.core"/>
-      <feature id="org.eclipse.dltk.core.index"/>
-      <feature id="org.eclipse.dltk.itcl"/>
-      <feature id="org.eclipse.dltk.ruby"/>
-      <feature id="org.eclipse.dltk.tcl"/>
-      <feature id="org.eclipse.dltk.xotcl"/>
-      <feature id="org.eclipse.recommenders.rcp.feature"/>
-      <feature id="org.eclipse.mylyn.bugzilla_feature"/>
-      <feature id="org.eclipse.mylyn.commons"/>
-      <feature id="org.eclipse.mylyn.commons.identity"/>
-      <feature id="org.eclipse.mylyn.commons.notifications"/>
-      <feature id="org.eclipse.mylyn.commons.repositories"/>
-      <feature id="org.eclipse.mylyn.context_feature"/>
-      <feature id="org.eclipse.mylyn.discovery"/>
-      <feature id="org.eclipse.mylyn.github.feature"/>
-      <feature id="org.eclipse.mylyn.ide_feature"/>
-      <feature id="org.eclipse.mylyn.java_feature"/>
-      <feature id="org.eclipse.mylyn.monitor"/>
-      <feature id="org.eclipse.mylyn.pde_feature"/>
-      <feature id="org.eclipse.mylyn.tasks.ide"/>
-      <feature id="org.eclipse.mylyn.team_feature"/>
-      <feature id="org.eclipse.mylyn.wikitext_feature"/>
-      <feature id="org.eclipse.mylyn_feature"/>
-      <feature id="org.eclipse.egit"/>
-      <feature id="org.eclipse.aether.maven.feature"/>
-      <feature id="org.eclipse.photran.xlf"/>
-      <feature id="org.eclipse.tm.terminal.view.feature"/>
-      <feature id="org.eclipse.aether.feature"/>
-      <feature id="org.eclipse.aether.transport.file.feature"/>
-      <feature id="org.eclipse.jgit"/>
-      <feature id="org.eclipse.aether.connector.basic.feature"/>
-      <feature id="org.eclipse.tm.terminal.connector.remote.feature"/>
-      <feature id="org.eclipse.photran"/>
-      <feature id="org.eclipse.photran.intel"/>
-      <feature id="org.eclipse.aether.transport.http.feature"/>
-      <feature id="org.eclipse.tm.terminal.control.feature"/>
-      <feature id="org.eclipse.m2e.feature"/>
-      <feature id="org.eclipse.swtbot"/>
-      <feature id="org.eclipse.swtbot.eclipse"/>
-      <feature id="org.eclipse.swtbot.eclipse.gef"/>
-      <feature id="org.eclipse.swtbot.eclipse.test.junit"/>
-      <feature id="org.eclipse.swtbot.forms"/>
-      <feature id="org.eclipse.swtbot.generator.feature"/>
-      <feature id="org.eclipse.swtbot.ide"/>
-      <feature id="org.eclipse.nebula.visualization.feature"/>
-      <feature id="org.eclipse.nebula.widgets.nattable.core.feature"/>
-      <feature id="org.eclipse.nebula.widgets.nattable.extension.glazedlists.feature"/>
-      <feature id="org.eclipse.nebula.widgets.nattable.extension.poi.feature"/>
-      <feature id="org.eclipse.sdk"/>
-      <feature id="org.eclipse.gef"/>
-      <feature id="org.eclipse.gef.sdk"/>
-      <feature id="org.eclipse.equinox.compendium.sdk"/>
-      <feature id="org.eclipse.equinox.core.feature"/>
-      <feature id="org.eclipse.equinox.executable"/>
-      <feature id="org.eclipse.equinox.sdk"/>
-      <feature id="org.eclipse.equinox.server.core"/>
-      <feature id="org.eclipse.equinox.server.jetty"/>
-      <feature id="org.eclipse.equinox.serverside.sdk"/>
-      <feature id="org.eclipse.equinox.weaving.sdk"/>
-      <feature id="org.eclipse.equinox.core.sdk"/>
-      <feature id="org.eclipse.emf.common.ui"/>
-      <feature id="org.eclipse.emf.ecore.edit"/>
-      <feature id="org.eclipse.emf.ecore.editor"/>
-      <feature id="org.eclipse.draw2d"/>
-      <feature id="org.eclipse.draw2d.sdk"/>
-      <feature id="org.eclipse.e4.core.tools.feature"/>
-      <feature id="org.eclipse.fx.runtime.min.feature" version="2.1.0.201508240501"/>
-   </features>
-
-   <configurations>
-      <plugin id="org.eclipse.core.runtime" autoStart="true" startLevel="0" />
-      <plugin id="org.eclipse.e4.ui.workbench.addons.swt" autoStart="true" startLevel="0" />
-      <plugin id="org.eclipse.equinox.common" autoStart="true" startLevel="2" />
-      <plugin id="org.eclipse.equinox.ds" autoStart="true" startLevel="2" />
-      <plugin id="org.eclipse.equinox.event" autoStart="true" startLevel="0" />
-      <plugin id="org.eclipse.equinox.http.jetty" autoStart="true" startLevel="0" />
-      <plugin id="org.eclipse.equinox.p2.reconciler.dropins" autoStart="true" startLevel="0" />
-      <plugin id="org.eclipse.equinox.simpleconfigurator" autoStart="true" startLevel="1" />
-      <plugin id="org.eclipse.equinox.util" autoStart="true" startLevel="0" />
-      <plugin id="org.eclipse.ice.caebat.batml" autoStart="true" startLevel="0" />
-      <plugin id="org.eclipse.ice.client.rcp" autoStart="true" startLevel="0" />
-      <plugin id="org.eclipse.ice.client.widgets" autoStart="true" startLevel="0" />
-      <plugin id="org.eclipse.ice.datastructures" autoStart="true" startLevel="0" />
-      <plugin id="org.eclipse.ice.developer" autoStart="true" startLevel="0" />
-      <plugin id="org.eclipse.ice.developer.moose" autoStart="true" startLevel="0" />
-      <plugin id="org.eclipse.ice.io" autoStart="true" startLevel="0" />
-      <plugin id="org.eclipse.ice.item" autoStart="true" startLevel="0" />
-      <plugin id="org.eclipse.ice.materials" autoStart="true" startLevel="0" />
-      <plugin id="org.eclipse.ice.materials.ui" autoStart="true" startLevel="0" />
-      <plugin id="org.eclipse.ice.mesh" autoStart="true" startLevel="0" />
-      <plugin id="org.eclipse.ice.nek5000" autoStart="true" startLevel="0" />
-      <plugin id="org.eclipse.ice.proteus" autoStart="true" startLevel="0" />
-      <plugin id="org.eclipse.ice.reactor.plant" autoStart="true" startLevel="0" />
-      <plugin id="org.eclipse.ice.reflectivity" autoStart="true" startLevel="0" />
-      <plugin id="org.eclipse.ice.vibe" autoStart="true" startLevel="0" />
-      <plugin id="org.eclipse.ice.viz" autoStart="true" startLevel="0" />
-      <plugin id="org.eclipse.ice.viz.service" autoStart="true" startLevel="0" />
-      <plugin id="org.eclipse.ice.viz.service.geometry" autoStart="true" startLevel="0" />
-      <plugin id="org.eclipse.ice.viz.service.javafx.geometry" autoStart="true" startLevel="0" />
-      <plugin id="org.eclipse.ice.viz.service.javafx.mesh" autoStart="true" startLevel="0" />
-      <plugin id="org.eclipse.ice.viz.service.paraview" autoStart="true" startLevel="0" />
-      <plugin id="org.eclipse.ice.viz.service.paraview.web" autoStart="true" startLevel="0" />
-      <plugin id="org.eclipse.ice.viz.service.visit" autoStart="true" startLevel="0" />
-      <plugin id="org.eclipse.osgi" autoStart="true" startLevel="-1" />
-      <plugin id="org.eclipse.platform" autoStart="true" startLevel="0" />
-      <plugin id="org.eclipse.ui.forms" autoStart="true" startLevel="0" />
-      <plugin id="org.eclipse.ui.ide.application" autoStart="false" startLevel="0" />
-      <plugin id="org.eclipse.ui.intro" autoStart="true" startLevel="0" />
-      <plugin id="org.eclipse.update.configurator" autoStart="true" startLevel="3" />
-      <property name="eclipse.p2.data.area" value="@config.dir/../p2" />
-      <property name="eclipse.p2.profile" value="epp.package.rcp" />
-      <property name="osgi.instance.area.default" value="@user.home/Documents/workspace" />
-   </configurations>
-
-   <preferencesInfo>
-      <targetfile overwrite="false"/>
-   </preferencesInfo>
-
-   <cssInfo>
-   </cssInfo>
-
->>>>>>> 3476f683
 </product>